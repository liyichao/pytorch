from __future__ import absolute_import, division, print_function, unicode_literals

from functools import wraps
from os import getenv

import torch.distributed as dist
import torch.distributed.rpc as rpc
from torch.distributed.rpc.api import RpcBackend


if not dist.is_available():
    print("c10d not available, skipping tests")
    sys.exit(0)


class TestConfig:
    __slots__ = ['backend']

    def __init__(self, *args, **kwargs):
        assert len(args) == 0, "TestConfig only takes kwargs."
        for k, v in kwargs.items():
            setattr(self, k, v)


TEST_CONFIG = TestConfig(backend=getenv("RPC_BACKEND", RpcBackend.PROCESS_GROUP))
INIT_METHOD_TEMPLATE = "file://{file_name}?rank={rank}&world_size={world_size}"


def dist_init(test_method):
    """
    We use this decorator for setting up and tearing down state since
    MultiProcessTestCase runs each `test*` method in a separate process and
    each process just runs the `test*` method without actually calling
    'setUp' and 'tearDown' methods of unittest.
    """

    @wraps(test_method)
    def wrapper(self, *arg, **kwargs):
        self.worker_id = self.rank
        dist.init_process_group(backend="gloo", init_method=self.init_method)
<<<<<<< HEAD
        # Use enough 'num_send_recv_threads' until we fix https://github.com/pytorch/pytorch/issues/26359
        dist.init_model_parallel(
=======
        rpc.init_model_parallel(
>>>>>>> 5fcf0236
            self_name="worker%d" % self.rank,
            backend=TEST_CONFIG.backend,
            self_rank=self.rank,
            init_method=self.init_method,
            num_send_recv_threads=16
        )
        test_method(self, *arg, **kwargs)
        rpc.join_rpc()

    return wrapper<|MERGE_RESOLUTION|>--- conflicted
+++ resolved
@@ -38,12 +38,8 @@
     def wrapper(self, *arg, **kwargs):
         self.worker_id = self.rank
         dist.init_process_group(backend="gloo", init_method=self.init_method)
-<<<<<<< HEAD
         # Use enough 'num_send_recv_threads' until we fix https://github.com/pytorch/pytorch/issues/26359
-        dist.init_model_parallel(
-=======
         rpc.init_model_parallel(
->>>>>>> 5fcf0236
             self_name="worker%d" % self.rank,
             backend=TEST_CONFIG.backend,
             self_rank=self.rank,
