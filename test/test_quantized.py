import numpy as np
import unittest

import torch
import torch.jit
import torch.nn.functional as F
from torch.nn.modules.utils import _pair

from hypothesis import assume, given
from hypothesis import strategies as st
import hypothesis_utils as hu
from hypothesis_utils import no_deadline

from common_utils import TEST_WITH_UBSAN, TestCase, run_tests, IS_WINDOWS, IS_PPC
from common_quantized import _quantize, _dequantize, _calculate_dynamic_qparams, \
    enable_mobile_quantized_engine

# Make sure we won't have overflows from vpmaddubsw instruction used in FBGEMM.
# On the current Intel x86 architecture, we need to utilize vpmaddubsw instruction
# for the 8-bit int multiplication. This instruction vertically multiplies each
# unsigned 8-bit integer from a with the corresponding signed 8-bit integer from
# b, producing intermediate signed 16-bit integers. This function modifies the
# weights to eliminate the overflow on the signed 16-bit integers.
def avoid_vpmaddubsw_overflow_linear(
    batch_size, input_channels, output_channels, X, X_min, X_max, W, W_min, W_max
):
    for i, j in np.ndindex((batch_size, output_channels)):
        for k in range(0, input_channels // 2 * 2, 2):
            x0 = X[i, k] - X_min
            x1 = X[i, k + 1] - X_min
            w0 = W[j, k] - 128 - W_min
            w1 = W[j, k + 1] - 128 - W_min
            if x0 * w0 + x1 * w1 < -(1 << 15):
                w1_adjusted = (-(1 << 15) - float(x0) * w0) / x1
                W[j, k + 1] = int(w1_adjusted) + 128 + W_min
            elif x0 * w0 + x1 * w1 > (1 << 15) - 1:
                w1_adjusted = ((1 << 15) - 1 - float(x0) * w0) / x1
                W[j, k + 1] = int(w1_adjusted) + 128 + W_min

    # Go through the same loop again to double check we don't have any overflow
    for i, j in np.ndindex((batch_size, output_channels)):
        for k in range(0, input_channels // 2 * 2, 2):
            x0 = X[i, k] - X_min
            x1 = X[i, k + 1] - X_min
            w0 = W[j, k] - 128 - W_min
            w1 = W[j, k + 1] - 128 - W_min
            assert -(1 << 15) <= x0 * w0 + x1 * w1 < (1 << 15)


# Reference quantized Linear operator
def qlinear_ref(X_q, X_scale, X_zp, W_q, W_scale, W_zp, b_q, Y_scale, Y_zp):
    X_q = np.reshape(X_q, (-1, X_q.shape[X_q.ndim - 1]))
    row_offsets_ref = X_q.sum(axis=1).astype(np.int32).reshape((-1, 1))
    col_offsets_ref = W_q.sum(axis=1).astype(np.int32).reshape((1, -1))
    assert X_q.ndim == 2
    batch_size, input_channels = X_q.shape
    Prod_XqWq_ref = (
        np.matmul(X_q.astype(np.int32), W_q.astype(np.int32).T)
        - W_zp * row_offsets_ref
        - X_zp * col_offsets_ref
        + input_channels * X_zp * W_zp
    )
    if b_q is not None:
        Prod_XqWq_ref += b_q
    Y_q_ref = _quantize(Prod_XqWq_ref, Y_scale / (X_scale * W_scale), Y_zp)
    return Y_q_ref

"""Computes the output shape given pooling parameters."""
def pool_output_shape(input_size, kernel_size, padding, stride,
                      dilation, ceiling_mode=False):
    if stride is None:
        stride = kernel_size
    output_size = (
        (input_size + 2 * padding - dilation * (kernel_size - 1) - 1
         + (stride - 1 if ceiling_mode else 0)) // stride + 1)
    if (padding > 0 and
            ((output_size - 1) * stride >= input_size + padding)):
        output_size += 1
    return output_size

class TestQuantizedOps(TestCase):

    """Tests the correctness of the quantized::relu op."""
    @given(X=hu.tensor(shapes=hu.array_shapes(1, 5, 1, 5),
                       qparams=hu.qparams()))
    def test_qrelu(self, X):
        X, (scale, zero_point, torch_type) = X

        Y = X.copy()
        Y[Y < 0] = 0
        qY = torch.quantize_linear(torch.from_numpy(Y), scale=scale,
                                   zero_point=zero_point, dtype=torch_type)
        X = torch.from_numpy(X)
        qX = torch.quantize_linear(X, scale=scale, zero_point=zero_point,
                                   dtype=torch_type)

        ops_under_test = {
            'native': torch.relu,
            'nn.functional': torch.nn.functional.relu,
        }

        for name, op in ops_under_test.items():
            qY_hat = op(qX)
            self.assertEqual(qY, qY_hat, message="{} relu failed".format(name))

        ops_under_test_inplace = {
            'inplace native': torch.relu_,
            'inplace nn.functional': torch.nn.functional.relu_,
        }

        for name, op_ in ops_under_test_inplace.items():
            qY_hat = qX.clone()
            op_(qY_hat)
            self.assertEqual(qY, qY_hat, message="{} relu failed".format(name))

    """Tests the correctness of the quantized::relu op."""
    @given(X=hu.tensor(shapes=hu.array_shapes(1, 5, 1, 5),
                       qparams=hu.qparams()))
    def test_qrelu6(self, X):
        X, (scale, zero_point, torch_type) = X

        Y = X.copy()
        Y[Y < 0] = 0
        Y[Y > 6.0] = 6.0
        qY = torch.quantize_linear(torch.from_numpy(Y), scale=scale,
                                   zero_point=zero_point, dtype=torch_type)
        X = torch.from_numpy(X)
        qX = torch.quantize_linear(X, scale=scale, zero_point=zero_point,
                                   dtype=torch_type)

        ops_under_test = {
            'ops.quantized': torch.ops.quantized.relu6,
            'module': torch.nn.quantized.ReLU6(),
        }

        for name, op in ops_under_test.items():
            qY_hat = op(qX)
            self.assertEqual(qY, qY_hat, message="{} relu failed".format(name))

    """Tests the correctness of the scalar addition."""
    @unittest.skip("temporarily disable until failures are fixed. " +
                   "See https://github.com/pytorch/pytorch/issues/26279")
    @no_deadline
    @given(A=hu.tensor(shapes=hu.array_shapes(1, 4, 1, 5),
                       elements=st.floats(-1e6, 1e6, allow_nan=False),
                       qparams=hu.qparams()),
           b=st.floats(-1e6, 1e6, allow_nan=False, allow_infinity=False))
    def test_qadd_scalar_relu(self, A, b):
        import copy
        add_scalar = torch.ops.quantized.add_scalar
        add_scalar_relu = torch.ops.quantized.add_scalar_relu

        A, (scale, zero_point, dtype) = A
        A = A.astype(np.float32)
        qA = torch.quantize_linear(torch.from_numpy(A), scale, zero_point, dtype)

        C = qA.dequantize() + b
        C_relu = copy.deepcopy(C)
        C_relu[C_relu < 0] = 0

        C_ref = torch.quantize_linear(C, scale, zero_point, dtype)
        C_relu_ref = torch.quantize_linear(C_relu, scale, zero_point, dtype)

        C_hat = add_scalar(qA, b, scale=scale, zero_point=zero_point)
        C_relu_hat = add_scalar_relu(qA, b, scale=scale, zero_point=zero_point)

        self.assertEqual(C_ref, C_hat,
                         message="Scalar add results don't match:\
                         {} vs {}".format(C_ref, C_hat))
        self.assertEqual(C_relu_ref, C_relu_hat,
                         message="Scalar add relu results don't match:\
                         {} vs {}".format(C_relu_ref, C_relu_hat))

    """Tests the correctness of the add and add_relu op."""
    def test_qadd_relu_same_qparams(self):
        for dtype in [torch.quint8, torch.qint8, torch.qint32]:
            add_relu = torch.ops.quantized.add_relu
            add = torch.ops.quantized.add
            add_out = torch.ops.quantized.add_out
            add_relu_out = torch.ops.quantized.add_relu_out

            # NB: This is a strange size so that we exercise both the vectorized
            # implementation (64-element chunks at at time) as well as the scalar
            # implementation
            A = torch.arange(-128, 130, dtype=torch.float)
            B = torch.arange(-128, 130, dtype=torch.float)
            scale = 2.0
            zero_point = 127
            qA = torch.quantize_linear(A, scale=scale, zero_point=zero_point,
                                       dtype=dtype)
            qB = torch.quantize_linear(B, scale=scale, zero_point=zero_point,
                                       dtype=dtype)

            # Add ReLU ground truth
            C = (qA.dequantize() + qB.dequantize()).numpy()
            np_dtype = {
                torch.quint8 : np.uint8,
                torch.qint8 : np.int8,
                torch.qint32 : np.int32
            }
            qC = _quantize(C, scale, zero_point, dtype=np_dtype[dtype])
            qC_hat = add(qA, qB, scale=scale, zero_point=zero_point)
            np.testing.assert_equal(qC, qC_hat.int_repr(),
                                    "Quantized addition failed.")
            qC_out_hat = torch._empty_affine_quantized(qC.shape,
                                                       scale=scale,
                                                       zero_point=zero_point,
                                                       dtype=dtype)
            add_out(qA, qB, out=qC_out_hat)
            self.assertEqual(qC_hat, qC_out_hat, message="Add.out failed")

            # Add + ReLU ground truth
            Crelu = C.copy()
            Crelu[C < 0] = 0
            qCrelu = _quantize(Crelu, scale, zero_point, dtype=np_dtype[dtype])
            qCrelu_hat = add_relu(qA, qB, scale=scale, zero_point=zero_point)
            np.testing.assert_equal(qCrelu, qCrelu_hat.int_repr(),
                                    "Quantized addition with ReLU failed.")
            qCrelu_out_hat = torch._empty_affine_quantized(qCrelu.shape,
                                                           scale=scale,
                                                           zero_point=zero_point,
                                                           dtype=dtype)
            add_relu_out(qA, qB, out=qCrelu_out_hat)
            self.assertEqual(qCrelu_hat, qCrelu_out_hat,
                             message="AddReLU.out failed")


    """Tests the correctness of the add and add_relu op."""
    def test_qadd_relu_different_qparams(self):
        for dtype in [torch.quint8, torch.qint8, torch.qint32]:
            add_relu = torch.ops.quantized.add_relu
            add = torch.ops.quantized.add
            add_out = torch.ops.quantized.add_out
            add_relu_out = torch.ops.quantized.add_relu_out

            # NB: This is a strange size so that we exercise both the vectorized
            # implementation (64-element chunks at at time) as well as the scalar
            # implementation
            A = torch.arange(-128, 130, dtype=torch.float)
            B = torch.arange(-128, 130, dtype=torch.float)
            scale_A = 3.0
            zero_point_A = 7
            scale_B = 5.0
            zero_point_B = 127

            scale_C = 0.5
            zero_point_C = 5

            qA = torch.quantize_linear(A, scale=scale_A, zero_point=zero_point_A,
                                       dtype=dtype)
            qB = torch.quantize_linear(B, scale=scale_B, zero_point=zero_point_B,
                                       dtype=dtype)

            # Add ground truth
            C = (qA.dequantize() + qB.dequantize()).numpy()
            np_dtype = {
                torch.quint8 : np.uint8,
                torch.qint8 : np.int8,
                torch.qint32 : np.int32
            }
            qC = _quantize(C, scale_C, zero_point_C, dtype=np_dtype[dtype])
            qC_hat = add(qA, qB, scale=scale_C, zero_point=zero_point_C)
            np.testing.assert_equal(qC, qC_hat.int_repr(),
                                    "Quantized addition failed.")
            qC_out_hat = torch._empty_affine_quantized(qC.shape,
                                                       scale=scale_C,
                                                       zero_point=zero_point_C,
                                                       dtype=dtype)
            add_out(qA, qB, out=qC_out_hat)
            self.assertEqual(qC_hat, qC_out_hat, message="Add.out failed")

            # Add + ReLU ground truth
            Crelu = C.copy()
            Crelu[C < 0] = 0
            qCrelu = _quantize(Crelu, scale_C, zero_point_C, dtype=np_dtype[dtype])
            qCrelu_hat = add_relu(qA, qB, scale=scale_C, zero_point=zero_point_C)
            np.testing.assert_equal(qCrelu, qCrelu_hat.int_repr(),
                                    "Quantized addition with ReLU failed.")
            qCrelu_out_hat = torch._empty_affine_quantized(qCrelu.shape,
                                                           scale=scale_C,
                                                           zero_point=zero_point_C,
                                                           dtype=dtype)
            add_relu_out(qA, qB, out=qCrelu_out_hat)
            self.assertEqual(qCrelu_hat, qCrelu_out_hat,
                             message="AddReLU.out failed")

    """Tests the correctness of the mul and mul_relu op."""
    def test_qmul_relu_same_qparams(self):
        mul_relu = torch.ops.quantized.mul_relu
        mul = torch.ops.quantized.mul
        mul_out = torch.ops.quantized.mul_out
        mul_relu_out = torch.ops.quantized.mul_relu_out

        A = torch.arange(-25, 25, dtype=torch.float)
        B = torch.arange(-25, 25, dtype=torch.float)
        scale = 2.0
        zero_point = 127
        qA = torch.quantize_linear(A, scale=scale, zero_point=zero_point,
                                   dtype=torch.quint8)
        qB = torch.quantize_linear(B, scale=scale, zero_point=zero_point,
                                   dtype=torch.quint8)

        # mul ReLU ground truth
        C = (qA.dequantize() * qB.dequantize()).numpy()
        qC = _quantize(C, scale, zero_point)
        qC_hat = mul(qA, qB, scale=scale, zero_point=zero_point)
        np.testing.assert_equal(qC, qC_hat.int_repr(),
                                "Quantized mulition failed.")
        qC_out_hat = torch._empty_affine_quantized(qC.shape,
                                                   scale=scale,
                                                   zero_point=zero_point,
                                                   dtype=torch.quint8)
        mul_out(qA, qB, out=qC_out_hat)
        self.assertEqual(qC_hat, qC_out_hat, message="mul.out failed")

        # mul + ReLU ground truth
        Crelu = C.copy()
        Crelu[C < 0] = 0
        qCrelu = _quantize(Crelu, scale, zero_point)
        qCrelu_hat = mul_relu(qA, qB, scale=scale, zero_point=zero_point)
        np.testing.assert_equal(qCrelu, qCrelu_hat.int_repr(),
                                "Quantized mulition with ReLU failed.")
        qCrelu_out_hat = torch._empty_affine_quantized(qCrelu.shape,
                                                       scale=scale,
                                                       zero_point=zero_point,
                                                       dtype=torch.quint8)
        mul_relu_out(qA, qB, out=qCrelu_out_hat)
        self.assertEqual(qCrelu_hat, qCrelu_out_hat,
                         message="mulReLU.out failed")

        # Scalar addition
        mul = torch.ops.quantized.mul_scalar
        for b in B:
            C_ref = qA.dequantize().numpy() * b.item()
            qC = _quantize(C_ref, scale, zero_point)
            dqC = _dequantize(qC, scale, zero_point)
            qC_hat = mul(qA, b.item(), scale, zero_point)
            dqC_hat = qC_hat.dequantize()
            self.assertEqual(dqC, dqC_hat)

    """Tests the correctness of the mul and mul_relu op."""
    def test_qmul_relu_different_qparams(self):
        mul_relu = torch.ops.quantized.mul_relu
        mul = torch.ops.quantized.mul
        mul_out = torch.ops.quantized.mul_out
        mul_relu_out = torch.ops.quantized.mul_relu_out

        A = torch.arange(-25, 25, dtype=torch.float)
        B = torch.arange(-25, 25, dtype=torch.float)
        scale_A = 3.0
        zero_point_A = 7
        scale_B = 5.0
        zero_point_B = 127

        scale_C = 0.5
        zero_point_C = 5

        qA = torch.quantize_linear(A, scale=scale_A, zero_point=zero_point_A,
                                   dtype=torch.quint8)
        qB = torch.quantize_linear(B, scale=scale_B, zero_point=zero_point_B,
                                   dtype=torch.quint8)

        # mul ground truth
        C = (qA.dequantize() * qB.dequantize()).numpy()
        qC = _quantize(C, scale_C, zero_point_C)
        qC_hat = mul(qA, qB, scale=scale_C, zero_point=zero_point_C)
        np.testing.assert_equal(qC, qC_hat.int_repr(),
                                "Quantized multiplication failed.")
        qC_out_hat = torch._empty_affine_quantized(qC.shape,
                                                   scale=scale_C,
                                                   zero_point=zero_point_C,
                                                   dtype=torch.quint8)
        mul_out(qA, qB, out=qC_out_hat)
        self.assertEqual(qC_hat, qC_out_hat, message="mul.out failed")

        # mul + ReLU ground truth
        Crelu = C.copy()
        Crelu[C < 0] = 0
        qCrelu = _quantize(Crelu, scale_C, zero_point_C)
        qCrelu_hat = mul_relu(qA, qB, scale=scale_C, zero_point=zero_point_C)
        np.testing.assert_equal(qCrelu, qCrelu_hat.int_repr(),
                                "Quantized multiplication with ReLU failed.")
        qCrelu_out_hat = torch._empty_affine_quantized(qCrelu.shape,
                                                       scale=scale_C,
                                                       zero_point=zero_point_C,
                                                       dtype=torch.quint8)
        mul_relu_out(qA, qB, out=qCrelu_out_hat)
        self.assertEqual(qCrelu_hat, qCrelu_out_hat,
                         message="mulReLU.out failed")

    """Tests max pool operation on quantized tensors."""
    @given(X=hu.tensor(shapes=hu.array_shapes(min_dims=3, max_dims=4,
                                              min_side=1, max_side=10),
                       qparams=hu.qparams()),
           kernel=st.sampled_from((3, 5, 7)),
           stride=st.sampled_from((None, 1, 2)),
           dilation=st.integers(1, 2),
           padding=st.integers(0, 2))
    def test_max_pool2d(self, X, kernel, stride, dilation, padding):
        X, (scale, zero_point, torch_type) = X
        # Check constraints
        assume(kernel // 2 >= padding)  # Kernel cannot be overhanging!
        iH, iW = X.shape[-2:]
        oH = pool_output_shape(iH, kernel, padding, stride, dilation)
        assume(oH > 0)
        oW = pool_output_shape(iW, kernel, padding, stride, dilation)
        assume(oW > 0)

        a = torch.from_numpy(X)
        a_pool = torch.nn.functional.max_pool2d(a, kernel_size=kernel,
                                                stride=stride,
                                                padding=padding, dilation=dilation)
        a_ref = torch.quantize_linear(a_pool, scale=scale,
                                      zero_point=zero_point, dtype=torch_type)
        a_ref = a_ref.dequantize()
        qa = torch.quantize_linear(a, scale=scale, zero_point=zero_point,
                                   dtype=torch_type)

        ops_under_test = {
            "torch": torch.max_pool2d,
            "nn.functional": torch.nn.functional.max_pool2d,
            "nn.quantized.functional": torch.nn.quantized.functional.max_pool2d
        }

        for name, op in ops_under_test.items():
            a_hat = op(qa, kernel_size=kernel, stride=stride, padding=padding,
                       dilation=dilation)
            self.assertEqual(a_ref, a_hat.dequantize(),
                             message="{} results are off".format(name))
        # Test the ops.quantized separately, because None is not treated.
        a_hat = torch.ops.quantized.max_pool2d(
            qa, kernel_size=_pair(kernel),
            stride=_pair(kernel if stride is None else stride),
            padding=_pair(padding), dilation=_pair(dilation))
        self.assertEqual(a_ref, a_hat.dequantize(),
                         message="ops.quantized.max_pool2d results are off")

    """Tests max pool operation on NHWC quantized tensors."""
    @given(X=hu.tensor(shapes=hu.array_shapes(min_dims=4, max_dims=4,
                                              min_side=1, max_side=10),
                       qparams=hu.qparams()),
           kernel=st.sampled_from((3, 5, 7)),
           stride=st.sampled_from((None, 1, 2)),
           dilation=st.integers(1, 2),
           padding=st.integers(0, 2))
    def test_max_pool2d_nhwc(self, X, kernel, stride, dilation, padding):
        X, (scale, zero_point, torch_type) = X
        # Ensure we hit the vectorized paths
        # 176 = 128 + 32 + 16
        # 128 hits the interleaved path
        # 32 hits the non-interleaved path
        # 16 hits the scalar path
        if X.shape[1] < 176:
            X = np.repeat(X, 176 / X.shape[1], 1)
        # Check constraints
        assume(kernel // 2 >= padding)  # Kernel cannot be overhanging!
        iH, iW = X.shape[-2:]
        oH = pool_output_shape(iH, kernel, padding, stride, dilation)
        assume(oH > 0)
        oW = pool_output_shape(iW, kernel, padding, stride, dilation)
        assume(oW > 0)

        X_nchw = np.ascontiguousarray(X.transpose([0, 2, 3, 1]))
        a = torch.from_numpy(X_nchw).permute([0, 3, 1, 2])
        a_pool = torch.nn.functional.max_pool2d(a, kernel_size=kernel,
                                                stride=stride,
                                                padding=padding, dilation=dilation)
        a_ref = torch.quantize_linear(a_pool, scale=scale,
                                      zero_point=zero_point, dtype=torch_type)
        a_ref = a_ref.dequantize()
        qa = torch.quantize_linear(torch.from_numpy(X_nchw), scale=scale, zero_point=zero_point,
                                   dtype=torch_type).permute([0, 3, 1, 2])
        self.assertTrue(qa.stride() != sorted(qa.stride()))

        ops_under_test = {
            "torch": torch.max_pool2d,
            "nn.functional": torch.nn.functional.max_pool2d,
            "nn.quantized.functional": torch.nn.quantized.functional.max_pool2d
        }

        for name, op in ops_under_test.items():
            a_hat = op(qa, kernel_size=kernel, stride=stride, padding=padding,
                       dilation=dilation)
            self.assertTrue(a_hat.stride() != sorted(a_hat.stride()))
            self.assertEqual(a_ref, a_hat.dequantize(),
                             message="{} results are off".format(name))
        # Test the ops.quantized separately, because None is not treated.
        a_hat = torch.ops.quantized.max_pool2d(
            qa, kernel_size=_pair(kernel),
            stride=_pair(kernel if stride is None else stride),
            padding=_pair(padding), dilation=_pair(dilation))
        self.assertEqual(a_ref, a_hat.dequantize(),
                         message="ops.quantized.max_pool2d results are off")

    @no_deadline
    @given(X=hu.tensor(shapes=hu.array_shapes(min_dims=3, max_dims=4,
                                              min_side=1, max_side=10),
                       qparams=hu.qparams()),
           output_size_h=st.integers(1, 10),
           output_size_w=st.integers(1, 10))
    def test_adaptive_avg_pool2d(self, X, output_size_h, output_size_w):
        X, (scale, zero_point, torch_type) = X

        H, W = X.shape[-2:]
        assume(output_size_h <= H)
        assume(output_size_w <= W)
        if output_size_h == output_size_w:
            output_size = output_size_h
        else:
            output_size = (output_size_h, output_size_w)

        X = torch.from_numpy(X)
        qX = torch.quantize_linear(X, scale=scale, zero_point=zero_point,
                                   dtype=torch_type)

        # Run reference on int_repr + round to avoid double rounding error.
        X_ref = torch.nn.functional.adaptive_avg_pool2d(
            qX.int_repr().to(torch.float), output_size).round()

        ops_under_test = {
            "nn.functional": torch.nn.functional.adaptive_avg_pool2d,
            "nn.quantized.functional":
                torch.nn.quantized.functional.adaptive_avg_pool2d
        }

        error_message = r"Results are off for {}:\n\tExpected:\n{}\n\tGot:\n{}"

        for name, op in ops_under_test.items():
            qX_hat = op(qX, output_size=output_size)
            self.assertEqual(X_ref, qX_hat.int_repr(), prec=1.0,
                             message=error_message.format(name, X_ref, qX_hat))
            self.assertEqual(scale, qX_hat.q_scale(),
                             message=error_message.format(name + '.scale', scale, qX_hat.q_scale()))
            self.assertEqual(zero_point, qX_hat.q_zero_point(),
                             message=error_message.format(name + '.zero_point', scale,
                                                          qX_hat.q_zero_point()))

    """Tests quantize concatenation (both fused and not)."""
    @given(X=hu.tensor(shapes=hu.array_shapes(min_dims=3, max_dims=4,
                                              min_side=1, max_side=10),
                       qparams=hu.qparams()),
           num=st.integers(1, 4),
           dim=st.integers(1, 4),
           relu=st.booleans())
    def test_cat(self, X, num, dim, relu):
        tensors_q = []
        tensors_ref = []
        X, (scale, zero_point, torch_type) = X
        assume(dim < X.ndim)
        X = torch.from_numpy(X)
        new_shape = np.array(X.shape)
        new_shape[dim] = 0
        for idx in range(num):
            tensors_q.append(torch.quantize_linear(X, scale, zero_point,
                                                   torch_type))
            tensors_ref.append(X)
            new_shape[dim] += tensors_ref[-1].shape[dim]

        cat_ref = torch.cat(tensors_ref, dim=dim)
        cat_ref = torch.quantize_linear(cat_ref, scale, zero_point, torch_type)
        cat_ref = cat_ref.dequantize()

        if relu:
            cat_ref = F.relu(cat_ref)
            q_cat_op = torch.ops.quantized.cat_relu
            q_cat_out_op = torch.ops.quantized.cat_relu_out
        else:
            q_cat_op = torch.ops.quantized.cat
            q_cat_out_op = torch.ops.quantized.cat_out

        cat_q = q_cat_op(tensors_q, dim=dim, scale=scale,
                         zero_point=zero_point)
        cat_q = cat_q.dequantize()
        np.testing.assert_equal(cat_ref.numpy(), cat_q.numpy())

        cat_q_out = torch._empty_affine_quantized(
            list(new_shape), scale=scale,
            zero_point=zero_point, dtype=torch_type)
        q_cat_out_op(tensors_q, dim=dim, out=cat_q_out)
        cat_q_out = cat_q_out.dequantize()
        np.testing.assert_equal(cat_ref.numpy(), cat_q_out.numpy())

        # Test the cat on per-channel quantized tensor.
        ch_axis = 1
        scales = torch.from_numpy(np.array([1.0] * X.shape[ch_axis]))
        scales = scales.to(torch.float64)
        zero_points = torch.from_numpy(np.array([0] * X.shape[ch_axis]))
        zero_points = zero_points.to(torch.long)
        tensors_q[0] = torch.quantize_linear_per_channel(
            X, scales, zero_points, axis=[ch_axis], dtype=torch_type)
        with self.assertRaisesRegex(RuntimeError, "supported.*cat"):
            cat_q = q_cat_op(tensors_q, dim=ch_axis, scale=scale,
                             zero_point=zero_point)

    """Tests the correctness of the quantized equal op."""
    @given(X=hu.tensor(shapes=hu.array_shapes(1, 5, 1, 5),
                       qparams=hu.qparams()),
           X2=hu.tensor(shapes=hu.array_shapes(1, 5, 1, 5),
                        qparams=hu.qparams()),
           X_per_channel=st.booleans(),
           X2_per_channel=st.booleans())
    def test_equal(self, X, X2, X_per_channel, X2_per_channel):
        X, X_params = X
        (scale, zero_point, torch_type) = X_params
        X2, X2_params = X2
        (scale2, zero_point2, torch_type2) = X2_params

        X = torch.from_numpy(X)
        if X_per_channel:
            X_scheme = 'per_channel'
            channels = X.shape[-1]
            qX = torch.quantize_linear_per_channel(
                X,
                scales=torch.tensor([scale] * channels),
                zero_points=torch.tensor([zero_point] * channels),
                dtype=torch_type,
                axis=[X.ndim - 1])
        else:
            X_scheme = 'per_tensor'
            qX = torch.quantize_linear(X, scale=scale, zero_point=zero_point,
                                       dtype=torch_type)
        X2 = torch.from_numpy(X2)
        if X2_per_channel:
            X2_scheme = 'per_channel'
            channels = X2.shape[-1]
            qX2 = torch.quantize_linear_per_channel(
                X2,
                scales=torch.tensor([scale2] * channels),
                zero_points=torch.tensor([zero_point2] * channels),
                dtype=torch_type2,
                axis=[X2.ndim - 1])
        else:
            X2_scheme = 'per_tensor'
            qX2 = torch.quantize_linear(X2, scale=scale2, zero_point=zero_point2,
                                        dtype=torch_type2)

        def equal_ref(qX, qX2):
            if qX.qscheme() != qX2.qscheme():
                return False
            if qX.shape != qX2.shape:
                return False
            if qX.qscheme() == torch.per_tensor_affine:
                if qX.q_scale() != qX2.q_scale():
                    return False
                if qX.q_zero_point() != qX2.q_zero_point():
                    return False
            elif qX.qscheme() == torch.per_channel_affine:
                if (qX.q_per_channel_scales() !=
                   qX2.q_per_channel_scales()).any():
                    return False
                if (qX.q_per_channel_zero_points() !=
                   qX2.q_per_channel_zero_points()).any():
                    return False
            else:
                raise NotImplementedError("Don't know what to do with",
                                          qX.qscheme())
            if (qX.int_repr().to(float) != qX2.int_repr().to(float)).any():
                return False
            return True

        self.assertEqual(qX.equal(qX), equal_ref(qX, qX))
        self.assertEqual(qX.equal(qX2), equal_ref(qX, qX2))


@unittest.skipIf(
    not torch.fbgemm_is_cpu_supported(),
    " Quantized operations require FBGEMM. FBGEMM is only optimized for CPUs"
    " with instruction set support avx2 or newer.",
)
class TestDynamicQuantizedLinear(TestCase):
    """Tests the correctness of the dynamic quantized linear and linear_relu op."""
    @given(
        batch_size=st.integers(1, 4),
        input_channels=st.integers(16, 32),
        output_channels=st.integers(4, 8),
        use_bias=st.booleans(),
        use_relu=st.booleans(),
        use_multi_dim_input=st.booleans(),
        use_channelwise=st.booleans())
    def test_qlinear(self, batch_size, input_channels, output_channels,
                     use_bias, use_relu, use_multi_dim_input, use_channelwise):
        qlinear_prepack = torch.ops.quantized.linear_prepack
        if use_relu:
            qlinear_dynamic = torch.ops.quantized.linear_relu_dynamic
        else:
            qlinear_dynamic = torch.ops.quantized.linear_dynamic

        if use_multi_dim_input:
            batch_size *= 3  # Test the multi-dim input tensor

        X_scale = 1.0
        X_zp = 0
        X_value_min = 0
        X_value_max = 255
        X_q0 = np.round(np.random.rand(batch_size, input_channels) *
                        (X_value_max - X_value_min)
                        + X_value_min
                        ).astype(np.uint8)
        X_q0 = np.round(np.random.rand(batch_size, input_channels) *
                        (X_value_max - X_value_min) + X_value_min).astype(np.uint8)
        X_q0[0, 0] = X_value_min
        X_q0[0, 1] = X_value_max

        # W_scale = 1.0
        # W_zp = 0
        W_scales = np.ones(output_channels)
        W_zps = np.zeros(output_channels)
        W_value_min = -128
        W_value_max = 127
        W_q0 = np.round(
            np.random.rand(output_channels, input_channels)
            * (W_value_max - W_value_min)
            + W_value_min
        ).astype(np.int8)
        W_q0[0, 0] = W_value_min
        W_q0[1, 0] = W_value_max

        b_value_min = -10
        b_value_max = 10
        b_q0 = np.round(
            np.random.rand(output_channels) *
            (b_value_max - b_value_min) + b_value_min
        ).astype(np.int32) if use_bias else None

        avoid_vpmaddubsw_overflow_linear(
            batch_size,
            input_channels,
            output_channels,
            X_q0,
            X_value_min,
            X_value_max,
            W_q0,
            W_value_min,
            W_value_max,
        )

        X_fp32 = torch.from_numpy(_dequantize(X_q0, X_scale, X_zp)).to(dtype=torch.float)
        if use_multi_dim_input:
            X_fp32 = X_fp32.view(3, int(batch_size / 3), input_channels)

        # W_scale, W_zp = _calculate_dynamic_qparams(W_fp32, torch.qint8)
        # We currently only check the case where W_scale = 1.0, W_zp = 0.

        if use_channelwise:
            W_fp32 = torch.from_numpy(_dequantize(W_q0, W_scales.reshape(
                (-1, 1)), W_zps.reshape((-1, 1)))).to(dtype=torch.float)
            W_q = torch.quantize_linear_per_channel(W_fp32, scales=torch.from_numpy(W_scales).to(
                torch.double), zero_points=torch.from_numpy(W_zps).to(torch.int64), axis=[0], dtype=torch.qint8)
            b_fp32 = torch.from_numpy(
                _dequantize(b_q0, X_scale * W_scales, 0)
            ).to(dtype=torch.float) if use_bias else None
        else:
            W_fp32 = torch.from_numpy(_dequantize(
                W_q0, W_scales[0], W_zps[0])).to(dtype=torch.float)
            W_q = torch.quantize_linear(W_fp32, scale=W_scales[0], zero_point=(
                W_zps[0].astype(int).item()), dtype=torch.qint8)
            b_fp32 = torch.from_numpy(
                _dequantize(b_q0, X_scale * int(W_scales[0].item()), 0)
            ).to(dtype=torch.float) if use_bias else None

        # Observe X_fp32 and determine X_scale and X_zero_point, this should match
        # internals of dynamic linear.
        X_scale, X_zp = _calculate_dynamic_qparams(X_fp32, torch.quint8)
        X_q = torch.quantize_linear(X_fp32, scale=X_scale, zero_point=X_zp, dtype=torch.quint8)

        # Weight prepacking operator for dynamic quantized Linear
        W_prepack = qlinear_prepack(W_q, b_fp32)
        # Dynamic quantized Linear operator with prepacked weight
        Y_fp32 = qlinear_dynamic(X_q.dequantize(), W_prepack)
        # Y_fp32 = qlinear_dynamic(X_fp32, W_prepack, b_fp32)

        Y_fp32_ref = F.linear(X_q.dequantize(), W_q.dequantize(), b_fp32)
        # Y_fp32_ref = F.linear(X_fp32, W_fp32, b_fp32)
        # if use_multi_dim_input:
        #     Y_fp32_ref = Y_fp32_ref.view(3, int(batch_size / 3), output_channels)

        if use_relu:
            Y_fp32_ref[Y_fp32_ref < 0.0] = 0.0

        self.assertEqual(Y_fp32, Y_fp32_ref,
                         message="torch.ops.quantized.linear_dynamic (fbgemm) results are off")

@unittest.skipIf(
    not torch.fbgemm_is_cpu_supported(),
    " Quantized operations require FBGEMM. FBGEMM is only optimized for CPUs"
    " with instruction set support avx2 or newer.",
)
class TestQuantizedLinear(unittest.TestCase):
    """Tests the correctness of the quantized linear and linear_relu op."""
    @given(batch_size=st.integers(1, 4),
           input_channels=st.integers(16, 32),
           output_channels=st.integers(4, 8),
           use_bias=st.booleans(),
           use_relu=st.booleans(),
           use_multi_dim_input=st.booleans(),
           use_channelwise=st.booleans())
    def test_qlinear(self, batch_size, input_channels, output_channels, use_bias,
                     use_relu, use_multi_dim_input, use_channelwise):
        qlinear_prepack = torch.ops.quantized.linear_prepack
        if use_relu:
            qlinear = torch.ops.quantized.linear_relu
        else:
            qlinear = torch.ops.quantized.linear

        if use_multi_dim_input:
            batch_size *= 3  # Test the multi-dim input tensor

        X_scale = 1.5
        X_zp = 5
        X_value_min = 0
        X_value_max = 225
        X_q0 = np.round(
            np.random.rand(batch_size, input_channels) *
            (X_value_max - X_value_min)
            + X_value_min
        ).astype(np.uint8)

        W_scales = np.random.rand(output_channels)
        W_zps = np.round(np.random.rand(output_channels) * 100 - 50)
        W_value_min = -128
        W_value_max = 127
        W_q0 = np.round(
            np.random.rand(output_channels, input_channels)
            * (W_value_max - W_value_min)
            + W_value_min
        ).astype(np.int8)

        b_value_min = -10
        b_value_max = 10
        b_q0 = np.round(
            np.random.rand(output_channels) *
            (b_value_max - b_value_min) + b_value_min
        ).astype(np.int32) if use_bias else None

        avoid_vpmaddubsw_overflow_linear(
            batch_size,
            input_channels,
            output_channels,
            X_q0,
            X_value_min,
            X_value_max,
            W_q0,
            W_value_min,
            W_value_max,
        )

        X = torch.from_numpy(_dequantize(
            X_q0, X_scale, X_zp)).to(dtype=torch.float)
        X_q = torch.quantize_linear(
            X, scale=X_scale, zero_point=X_zp, dtype=torch.quint8)

        if use_channelwise:
            W = torch.from_numpy(_dequantize(W_q0, W_scales.reshape(
                (-1, 1)), W_zps.reshape((-1, 1)))).to(dtype=torch.float)
            W_q = torch.quantize_linear_per_channel(W, scales=torch.from_numpy(W_scales).to(
                torch.double), zero_points=torch.from_numpy(W_zps).to(torch.int64), axis=[0], dtype=torch.qint8)
            b = torch.from_numpy(_dequantize(
                b_q0, X_scale * W_scales, 0)).to(dtype=torch.float) if use_bias else None
            b_q = torch.quantize_linear_per_channel(b, scales=torch.from_numpy(X_scale * W_scales).to(
                torch.double), zero_points=torch.zeros(output_channels, dtype=torch.long),
                axis=[0], dtype=torch.qint32) if use_bias else None
        else:
            W = torch.from_numpy(_dequantize(
                W_q0, W_scales[0], W_zps[0])).to(dtype=torch.float)
            W_q = torch.quantize_linear(W, scale=W_scales[0], zero_point=(
                W_zps[0].astype(int).item()), dtype=torch.qint8)
            b = torch.from_numpy(_dequantize(
                b_q0, X_scale * (W_scales[0].item()), 0)).to(dtype=torch.float) if use_bias else None
            b_q = torch.quantize_linear(
                b, scale=X_scale * (W_scales[0].item()), zero_point=0, dtype=torch.qint32) if use_bias else None

        # Compare X_scale * W_scale * input_channels * X_value_max * W_value_max with
        # Y_scale * 255 (max for uint8).
        Y_scale = 125.1234
        Y_zp = 5

        # Weight prepacking operator for quantized Linear
        float_bias = b if use_bias else None
        W_prepack = qlinear_prepack(W_q, float_bias)

        if use_multi_dim_input:
            X_q = X_q.view(3, int(batch_size / 3), input_channels)

        # Quantized Linear operator with prepacked weight
        Y_q = qlinear(X_q, W_prepack, Y_scale, Y_zp)

        if not use_channelwise:
            # Test the per-tensor quantization only
            # Reference quantized Linear operator
            Y_q_ref = qlinear_ref(X_q0, X_scale, X_zp, W_q0,
                                  W_scales[0], W_zps[0], b_q0, Y_scale, Y_zp)
            if use_relu:
                Y_q_ref[Y_q_ref < Y_zp] = Y_zp
            if use_multi_dim_input:
                Y_q_ref = np.reshape(
                    Y_q_ref, (3, int(batch_size / 3), output_channels))

            # Assert equal
            np.testing.assert_equal(Y_q_ref, Y_q.int_repr().numpy())

        # Test both per-tensor and per-channel quantization
        # Reference quantized result from PyTorch Linear operator
        W_fp32 = W_q.dequantize().to(dtype=torch.float)
        X_fp32 = X_q.dequantize().to(dtype=torch.float)
        b_fp32 = b_q.dequantize().to(dtype=torch.float) if use_bias else None
        Y_fp32_ref = F.linear(X_fp32, W_fp32, b_fp32)
        if use_relu:
            Y_fp32_ref[Y_fp32_ref < 0.0] = 0.0
        Y_q_ref2 = torch.quantize_linear(
            Y_fp32_ref, Y_scale, Y_zp, torch.quint8)
        # Assert equal
        np.testing.assert_equal(
            Y_q_ref2.int_repr().numpy(), Y_q.int_repr().numpy())

    """Tests the correctness of the quantized::linear_unpack (fbgemm) op."""
    @given(W=hu.tensor(shapes=hu.array_shapes(2, 2,),
                       qparams=hu.qparams(dtypes=torch.qint8)),
           use_channelwise=st.booleans())
    def test_qlinear_unpack(self, W, use_channelwise):
        W, (W_scale, W_zp, torch_type) = W
        if use_channelwise:
            output_channels = W.shape[0]
            W_scales = torch.rand(output_channels).to(torch.double)
            W_zps = torch.round(torch.rand(output_channels)
                                * 100 - 50).to(torch.int64)

        qlinear_prepack = torch.ops.quantized.linear_prepack
        qlinear_unpack = torch.ops.quantized.linear_unpack

        W = torch.from_numpy(W)

        if use_channelwise:
            W_q = torch.quantize_linear_per_channel(
                W, W_scales, W_zps, [0], dtype=torch_type)
        else:
            W_q = torch.quantize_linear(W, scale=W_scale, zero_point=W_zp,
                                        dtype=torch_type)

        # Weight prepacking operator for quantized Linear
        W_prepack = qlinear_prepack(W_q)
        # Weight unpack operator for quantized Linear (Used for serialization)
        W_q_origin = qlinear_unpack(W_prepack)[0]

        # Assert equal
        np.testing.assert_equal(W_q.int_repr(), W_q_origin.int_repr().numpy())
        if use_channelwise:
            np.testing.assert_array_almost_equal(np.float32(W_q.q_per_channel_scales().numpy()),
                                                 np.float32(
                                                     W_q_origin.q_per_channel_scales().numpy()),
                                                 decimal=4)
            np.testing.assert_equal(W_q.q_per_channel_zero_points(
            ).numpy(), W_q_origin.q_per_channel_zero_points().numpy())
        else:
            np.testing.assert_equal(np.float32(
                W_q.q_scale()), np.float32(W_q_origin.q_scale()))
            np.testing.assert_equal(
                W_q.q_zero_point(), W_q_origin.q_zero_point())


@unittest.skipIf(
    not torch.fbgemm_is_cpu_supported(),
    " Quantized operations require FBGEMM. FBGEMM is only optimized for CPUs"
    " with instruction set support avx2 or newer.",
)
class TestQuantizedConv(unittest.TestCase):
    """Tests the correctness of quantized convolution op."""
    @given(batch_size=st.integers(1, 3),
           input_channels_per_group=st.sampled_from([2, 4, 5, 8, 16, 32]),
           height=st.integers(10, 16),
           width=st.integers(7, 14),
           output_channels_per_group=st.sampled_from([2, 4, 5, 8, 16, 32]),
           groups=st.integers(1, 3),
           kernel_h=st.integers(1, 7),
           kernel_w=st.integers(1, 7),
           stride_h=st.integers(1, 2),
           stride_w=st.integers(1, 2),
           pad_h=st.integers(0, 2),
           pad_w=st.integers(0, 2),
           dilation=st.integers(1, 2),
           X_scale=st.floats(0.2, 1.6),
           X_zero_point=st.integers(0, 4),
           W_scale=st.lists(st.floats(0.2, 1.6), min_size=1, max_size=2),
           W_zero_point=st.lists(st.integers(-5, 5), min_size=1, max_size=2),
           Y_scale=st.floats(0.2, 1.6),
           Y_zero_point=st.integers(0, 4),
           use_bias=st.booleans(),
           use_relu=st.booleans(),
           use_channelwise=st.booleans())
    def test_qconv(
            self,
            batch_size,
            input_channels_per_group,
            height,
            width,
            output_channels_per_group,
            groups,
            kernel_h,
            kernel_w,
            stride_h,
            stride_w,
            pad_h,
            pad_w,
            dilation,
            X_scale,
            X_zero_point,
            W_scale,
            W_zero_point,
            Y_scale,
            Y_zero_point,
            use_bias,
            use_relu,
            use_channelwise
    ):

        qconv = torch.ops.quantized.conv2d
        if use_relu:
            qconv = torch.ops.quantized.conv2d_relu
        qconv_prepack = torch.ops.quantized.conv_prepack

        # C
        input_channels = input_channels_per_group * groups
        # K
        output_channels = output_channels_per_group * groups

        dilation_h = dilation_w = dilation

        # Padded input size should be at least as big as dilated kernel
        assume(height + 2 * pad_h >= dilation_h * (kernel_h - 1) + 1)
        assume(width + 2 * pad_w >= dilation_w * (kernel_w - 1) + 1)

        W_scale = W_scale * output_channels
        W_zero_point = W_zero_point * output_channels
        # Resize W_scale and W_zero_points arrays equal to output_channels
        W_scale = W_scale[:output_channels]
        W_zero_point = W_zero_point[:output_channels]

        # For testing, we use small values for weights and for activations so that no overflow occurs
        # in vpmaddubsw instruction. If the overflow occurs in qconv implementation and if there is no overflow
        # in reference we can't exactly match the results with reference.
        # Please see the comment in qconv implementation file (aten/src/ATen/native/quantized/cpu/qconv.cpp)
        # for more details.
        W_value_min = -5
        W_value_max = 5

        # the operator expects them in the format (output_channels, input_channels/groups, kernel_h, kernel_w)
        W_init = torch.from_numpy(
            np.random.randint(
                W_value_min,
                W_value_max,
                (output_channels, int(input_channels / groups), kernel_h, kernel_w)),
        )


        b_init = torch.from_numpy(np.random.randint(0, 10, (output_channels,)))

        stride = [stride_h, stride_w]
        pad = [pad_h, pad_w]
        dilation = [dilation_h, dilation_w]

        X_value_min = 0
        X_value_max = 4
        X_init = torch.from_numpy(np.random.randint(
            X_value_min, X_value_max, (batch_size, input_channels, height, width)))

        X = X_scale * (X_init - X_zero_point).to(dtype=torch.float)

        if use_channelwise:
            W_scales_tensor = torch.tensor(W_scale, dtype=torch.float)
            W_zero_points_tensor = torch.tensor(W_zero_point, dtype=torch.float)
            W = W_scales_tensor.reshape(-1, 1, 1, 1) * (W_init.to(dtype=torch.float) -
                                                        W_zero_points_tensor.reshape(-1, 1, 1, 1)).to(dtype=torch.float)
            b = X_scale * W_scales_tensor * (b_init - 0).to(dtype=torch.float)
        else:
            W = W_scale[0] * (W_init - W_zero_point[0]).to(dtype=torch.float)
            b = X_scale * W_scale[0] * (b_init - 0).to(dtype=torch.float)


        # Existing floating point conv operator
        conv_op = torch.nn.Conv2d(input_channels,
                                  output_channels,
                                  (kernel_h, kernel_w),
                                  (stride_h, stride_w),
                                  (pad_h, pad_w),
                                  (dilation_h, dilation_w),
                                  groups)

        # assign weights
        conv_op.weight = torch.nn.Parameter(W, requires_grad=False)

        conv_op.bias = torch.nn.Parameter(b, requires_grad=False) if use_bias else None

        result_ref = conv_op(X)
        if use_relu:
            relu = torch.nn.ReLU()
            result_ref = relu(result_ref)
        # quantize reference results for comparision
        result_ref_q = torch.quantize_linear(result_ref, scale=Y_scale, zero_point=Y_zero_point, dtype=torch.quint8)

        X_q = torch.quantize_linear(X, scale=X_scale, zero_point=X_zero_point, dtype=torch.quint8)
        if use_channelwise:
            W_q = torch.quantize_linear_per_channel(W,
                                                    W_scales_tensor.to(dtype=torch.double),
                                                    W_zero_points_tensor.to(dtype=torch.long),
                                                    [0],
                                                    dtype=torch.qint8)
        else:
<<<<<<< HEAD
            W_q = torch.quantize_linear(W, scale=W_scale[0], zero_point=W_zero_point[0], dtype=torch.qint8)
            b_q = torch.quantize_linear(b, scale=X_scale * W_scale[0], zero_point=0, dtype=torch.qint32) if use_bias else None
=======
            W_q = torch.quantize_linear(W_KRSC, scale=W_scale[0], zero_point=W_zero_point[0], dtype=torch.qint8)
>>>>>>> 2fa19bde

        bias_float = b if use_bias else None
        W_prepack = qconv_prepack(W_q, bias_float, stride, pad, dilation, groups)

        Y_q = qconv(
            X_q,
            W_prepack,
            stride,
            pad,
            dilation,
            groups,
            Y_scale,
            Y_zero_point,
        )

        # Make sure the results match
        # assert_array_almost_equal compares using the following formula:
        #     abs(desired-actual) < 1.5 * 10**(-decimal)
        # (https://docs.scipy.org/doc/numpy/reference/generated/numpy.testing.assert_almost_equal.html)

        # We use decimal = 0 to ignore off-by-1 differences between reference and
        # test. Off-by-1 differences arise due to the order of round and
        # zero_point addition operation, i.e., if addition followed by round is
        # used by reference and round followed by addition is used by test, the
        # results may differ by 1.

        # For example, the result of round(2.5) + 1 is 3 while round(2.5 + 1) is 4
        # assuming the rounding mode is round-to-nearest, ties-to-even.
        np.testing.assert_array_almost_equal(result_ref_q.int_repr().numpy(), Y_q.int_repr().numpy(), decimal=0)

    """Tests the correctness of the quantized::qconv_unpack (fbgemm) op."""
    @given(X=hu.tensor_conv2d(min_batch=1, max_batch=3,
                              min_in_channels=1, max_in_channels=7,
                              min_out_channels=1, max_out_channels=7,
                              H_range=(6, 12), W_range=(6, 12),
                              kH_range=(3, 5), kW_range=(3, 5),
                              max_groups=4,
                              qparams=[hu.qparams(dtypes=torch.quint8,
                                                  zero_point_min=0,
                                                  zero_point_max=0),
                                       hu.qparams(dtypes=torch.qint8,
                                                  zero_point_min=0,
                                                  zero_point_max=0),
                                       hu.qparams(dtypes=torch.qint32,
                                                  zero_point_min=0,
                                                  zero_point_max=0)]),
           strideH=st.integers(1, 3), strideW=st.integers(1, 3),
           padH=st.integers(1, 2), padW=st.integers(1, 2),
           channelwise=st.booleans())
    def test_qconv_unpack(self, X, strideH, strideW, padH, padW, channelwise):
        (inputs, filters, bias, groups) = X
        inputs, (inputs_scale, inputs_zero_point, inputs_qtype) = inputs
        filters, (filters_scale, filters_zero_point, filters_qtype) = filters
        bias, (bias_scale, bias_zero_point, bias_qtype) = bias

        if channelwise:
            output_channels = filters.shape[0]
            filters_scale = torch.tensor([filters_scale] * output_channels).to(torch.double)
            filters_zero_point = torch.tensor([filters_zero_point] * output_channels).to(torch.long)

        qconv_prepack = torch.ops.quantized.conv_prepack
        qconv_unpack = torch.ops.quantized.conv_unpack

        # Orig tensor is assumed to be in K(C/G)RS format
        W = torch.from_numpy(filters).to(torch.float)
        if channelwise:
            W_q = torch.quantize_linear_per_channel(W,
                                                    scales=filters_scale,
                                                    zero_points=filters_zero_point,
                                                    axis=[0],
                                                    dtype=filters_qtype)
        else:
            W_q = torch.quantize_linear(W, scale=filters_scale, zero_point=filters_zero_point, dtype=filters_qtype)

        # Pack weights using weight packing operator
        strides = [strideH, strideW]
        paddings = [padH, padW]
        dilations = [1, 1]
        bias = torch.from_numpy(bias).to(torch.float)
        W_packed = qconv_prepack(W_q, bias, strides, paddings, dilations, groups)
        # Unpack weights weight unpacking operator (Used for serialization)
        W_unpacked = qconv_unpack(W_packed)[0]
        bias = qconv_unpack(W_packed)[1]

        # Assert equal
        np.testing.assert_equal(W_q.int_repr().numpy(), W_unpacked.int_repr().numpy())
        if channelwise:
            np.testing.assert_array_almost_equal(np.float32(W_q.q_per_channel_scales().numpy()),
                                                 np.float32(W_unpacked.q_per_channel_scales().numpy()),
                                                 decimal=4)
            np.testing.assert_equal(W_q.q_per_channel_zero_points().numpy(), W_unpacked.q_per_channel_zero_points().numpy())
        else:
            np.testing.assert_equal(np.float32(W_q.q_scale()), np.float32(W_unpacked.q_scale()))
            np.testing.assert_equal(W_q.q_zero_point(), W_unpacked.q_zero_point())

@unittest.skipIf(IS_WINDOWS, "QNNPACK has not been built for Windows")
@unittest.skipIf(IS_PPC, "QNNPACK is not currently supported on ppc64le")
@unittest.skipIf(TEST_WITH_UBSAN,
                 "QNNPACK does not play well with UBSAN at the moment,"
                 " so we skip the test if we are in a UBSAN environment.")
class TestQNNPackOps(TestCase):
    """Tests the correctness of the quantized::qnnpack_relu op."""
    @given(X=hu.tensor(shapes=hu.array_shapes(1, 5, 1, 5),
                       qparams=hu.qparams(dtypes=torch.quint8,
                                          zero_point_min=0,
                                          zero_point_max=0)))
    def test_qnnpack_relu(self, X):
        X, (scale, zero_point, torch_type) = X
        relu = torch.ops.quantized.qnnpack_relu

        X = torch.from_numpy(X)
        Y = X.clone()

        qX = torch.quantize_linear(X, scale=scale, zero_point=zero_point, dtype=torch_type)
        qY_hat = relu(qX)

        Y[Y < 0] = 0
        qY = torch.quantize_linear(Y, scale=scale, zero_point=zero_point, dtype=torch_type)
        self.assertEqual(qY, qY_hat)

    @given(batch_size=st.integers(1, 4),
           input_channels=st.integers(16, 32),
           output_channels=st.integers(4, 8),
           use_relu=st.booleans())
    def test_qlinear_qnnpack(self, batch_size, input_channels, output_channels, use_relu):

        with enable_mobile_quantized_engine():
            qlinear_prepack = torch.ops.quantized.linear_prepack
            if use_relu:
                qlinear = torch.ops.quantized.linear_relu
            else:
                qlinear = torch.ops.quantized.linear

            X_scale = 1.5
            X_zp = 5
            X_value_min = 0
            X_value_max = 225
            X_q0 = np.round(
                np.random.rand(batch_size, input_channels) *
                (X_value_max - X_value_min)
                + X_value_min
            ).astype(np.uint8)

            W_scales = np.random.rand(output_channels)
            W_zp = 2
            W_value_min = -128
            W_value_max = 127
            W_q0 = np.round(
                np.random.rand(output_channels, input_channels)
                * (W_value_max - W_value_min)
                + W_value_min
            ).astype(np.uint8)

            b_value_min = -10
            b_value_max = 10
            b_q0 = np.round(
                np.random.rand(output_channels) *
                (b_value_max - b_value_min) + b_value_min
            ).astype(np.int32)

            X = torch.from_numpy(_dequantize(
                X_q0, X_scale, X_zp)).to(dtype=torch.float)
            X_q = torch.quantize_linear(
                X, scale=X_scale, zero_point=X_zp, dtype=torch.quint8)

            W = torch.from_numpy(_dequantize(
                W_q0, W_scales[0], W_zp)).to(dtype=torch.float)
            W_q = torch.quantize_linear(W, scale=W_scales[0], zero_point=(
                W_zp), dtype=torch.quint8)
            b = torch.from_numpy(_dequantize(
                b_q0, X_scale * (W_scales[0].item()), 0)).to(dtype=torch.float)
            b_q = torch.quantize_linear(
                b, scale=X_scale * (W_scales[0].item()), zero_point=0, dtype=torch.qint32)

            # Compare X_scale * W_scale * input_channels * X_value_max * W_value_max with
            # Y_scale * 255 (max for uint8).
            Y_scale = 125.1234
            Y_zp = 5

            # Weight prepacking operator for quantized Linear
            W_prepack = qlinear_prepack(W_q, b_q)

            # Quantized Linear operator with prepacked weight
            Y_q = qlinear(X_q, W_prepack, Y_scale, Y_zp)

            # Reference quantized Linear operator
            Y_q_ref = qlinear_ref(X_q0, X_scale, X_zp, W_q0,
                                  W_scales[0], W_zp, b_q0, Y_scale, Y_zp)
            if use_relu:
                Y_q_ref[Y_q_ref < Y_zp] = Y_zp
            # Assert equal
            np.testing.assert_array_almost_equal(Y_q_ref, Y_q.int_repr().numpy(), decimal=4)

            # Test both per-tensor and per-channel quantization
            # Reference quantized result from PyTorch Linear operator
            W_fp32 = W_q.dequantize().to(dtype=torch.float)
            X_fp32 = X_q.dequantize().to(dtype=torch.float)
            b_fp32 = b_q.dequantize().to(dtype=torch.float)
            Y_fp32_ref = F.linear(X_fp32, W_fp32, b_fp32)
            if use_relu:
                Y_fp32_ref[Y_fp32_ref < 0.0] = 0.0
            Y_q_ref2 = torch.quantize_linear(
                Y_fp32_ref, Y_scale, Y_zp, torch.quint8)
            # Assert equal
            np.testing.assert_equal(
                Y_q_ref2.int_repr().numpy(), Y_q.int_repr().numpy())

    """Tests the correctness of the quantized::qnnpack_add op."""
    @given(A=hu.tensor(shapes=hu.array_shapes(1, 5, 1, 5),
                       qparams=hu.qparams(dtypes=torch.quint8,
                                          zero_point_min=0,
                                          zero_point_max=0)),
           scale_A=st.sampled_from([0.001, 0.057, 0.889, 12.3]),
           scale_B=st.sampled_from([0.008, 0.0821, 0.67, 7]),
           scale_C=st.sampled_from([0.003, 0.07821, 0.457, 7.34]),)
    def test_qnnpack_add(self, A, scale_A, scale_B, scale_C):
        A_temp = A
        A, (scale_a, zero_point_A, torch_type) = A_temp
        B, (scale_b, zero_point_B, torch_type) = A_temp
        A = torch.from_numpy(A)
        B = torch.from_numpy(B)

        assume(scale_A // scale_C >= 2**-14)
        assume(scale_A // scale_C < 2**8)
        assume(scale_B // scale_C >= 2**-14)
        assume(scale_B // scale_C < 2**8)

        zero_point_C = 127

        qA = torch.quantize_linear(A, scale=scale_A, zero_point=zero_point_A,
                                   dtype=torch.quint8)
        qB = torch.quantize_linear(B, scale=scale_B, zero_point=zero_point_B,
                                   dtype=torch.quint8)

        # Add ground truth
        C = (qA.dequantize() + qB.dequantize()).numpy()

        qC = _quantize(C, scale_C, zero_point_C)

        qC_qnnp = torch.ops.quantized.qnnpack_add(qA, qB, scale_C, zero_point_C)

        np.testing.assert_equal(qC, qC_qnnp.int_repr(),
                                "Quantized addition failed.")

        A = torch.ones((0, 2), dtype=torch.float32)
        qA = torch.quantize_linear(A, scale=scale_A, zero_point=zero_point_A,
                                   dtype=torch.quint8)
        qC = torch.ops.quantized.qnnpack_add(qA, qA, scale_C, zero_point_C)
        np.testing.assert_equal(qC.size(), qA.size(),
                                "Quantized addition with batch size 0 failed.")

    """Tests the correctness of quantized::qnnpack_maxpool2d op."""
    @given(A=hu.tensor(shapes=hu.array_shapes(4, 4, 3, 5),
                       qparams=hu.qparams(dtypes=torch.quint8,
                                          zero_point_min=0,
                                          zero_point_max=0)),
           kernel=st.sampled_from([2, 4]),
           stride=st.sampled_from([1, 2]),
           padding=st.sampled_from([1, 2]))
    def test_qnnpack_maxpool2d(self, A, kernel, stride, padding):
        import torch.nn.functional as F

        A, (scale, zero_point, torch_type) = A
        X = torch.from_numpy(A)
        np_type = np.uint8
        dilation = 1

        # Check constraints
        assume(kernel // 2 >= padding)  # Kernel cannot be overhanging!

        iH, iW = X.shape[-2:]

        oH = pool_output_shape(iH, kernel, padding, stride, dilation)
        assume(oH > 0)
        oW = pool_output_shape(iW, kernel, padding, stride, dilation)
        assume(oW > 0)

        k = (kernel, kernel)
        s = (stride, stride)
        d = (dilation, dilation)
        p = (padding, padding)

        # TODO(supriyar): unify qnnpack op apis with generic ones and follow logical NCHW
        q_max_pool = torch.ops.quantized.qnnpack_maxpool2d

        a = scale * (X - zero_point).to(dtype=torch.float)
        qa = torch.quantize_linear(a, scale=scale, zero_point=zero_point,
                                   dtype=torch_type)

        qa_nhwc = qa.permute([0, 2, 3, 1]).contiguous()
        a_ref = qa.dequantize()

        a_pool = F.max_pool2d(a_ref, kernel_size=k, stride=s, padding=p,
                              dilation=d)

        a_pool_nhwc = a_pool.permute([0, 2, 3, 1])

        qa_pool = q_max_pool(qa_nhwc, k, s, p, d)

        qa_pool_int = qa_pool.dequantize()
        np.testing.assert_equal(a_pool_nhwc.numpy(), qa_pool_int.numpy())

        A = torch.ones((0, 4, 4, 2), dtype=torch.float32)
        qa = torch.quantize_linear(A, scale=scale, zero_point=zero_point,
                                   dtype=torch_type)
        qc = q_max_pool(qa, k, s, p, d)
        oH = pool_output_shape(4, kernel, padding, stride, dilation)
        oW = pool_output_shape(4, kernel, padding, stride, dilation)
        np.testing.assert_equal(qc.size(), (0, oH, oW, 2),
                                "Quantized maxpool2d with batch size 0 failed.")


"""Tests the correctness of the tensor comparators."""
class TestComparatorOps(TestCase):
    """Tests the element-wise equality ops."""
    @given(A=hu.tensor(shapes=((3, 4, 5),),
                       qparams=hu.qparams()),
           B=hu.tensor(shapes=((5,), (1, 5), (1, 1, 5), (4, 5), (3, 4, 5)),
                       qparams=hu.qparams()))
    def test_compare_tensor_tensor(self, A, B):
        A, (scale_a, zero_point_a, dtype_a) = A
        B, (scale_b, zero_point_b, dtype_b) = B
        tA = torch.from_numpy(A)
        tB = torch.from_numpy(B)

        qA = torch.quantize_linear(tA, scale=scale_a, zero_point=zero_point_a,
                                   dtype=dtype_a)
        qB = torch.quantize_linear(tB, scale=scale_b, zero_point=zero_point_b,
                                   dtype=dtype_b)
        dqA = qA.dequantize()
        dqB = qB.dequantize()

        ops_under_test = ('__eq__', '__ne__', '__ge__', '__le__', '__gt__',
                          '__lt__', 'eq', 'ne', 'ge', 'le', 'gt', 'lt')

        for op in ops_under_test:
            result_ref = getattr(dqA, op)(dqB)
            result = getattr(qA, op)(qB)
            self.assertEqual(result_ref, result,
                             "'tensor.{}(tensor)'' failed".format(op))
            # Reversed broadcasting.
            result_ref = getattr(dqB, op)(dqA)
            result = getattr(qB, op)(qA)
            self.assertEqual(result_ref, result,
                             "'tensor.{}(tensor)'' failed".format(op))

    @unittest.skip("FIXME: Failing due to overflow error without width option")
    @given(A=hu.tensor(shapes=((3, 4, 5),),
                       qparams=hu.qparams()),
           b=st.floats(allow_infinity=False, allow_nan=False))
    def test_compare_tensor_scalar(self, A, b):
        A, (scale_a, zero_point_a, dtype_a) = A
        tA = torch.from_numpy(A)

        qA = torch.quantize_linear(tA, scale=scale_a, zero_point=zero_point_a,
                                   dtype=dtype_a)
        dqA = qA.dequantize()

        ops_under_test_reversible = ('__eq__', '__ne__', '__ge__', '__le__',
                                     '__gt__', '__lt__')
        ops_under_test_nonreversible = ('eq', 'ne', 'ge', 'le', 'gt', 'lt')

        for op in ops_under_test_reversible:
            result_ref = getattr(dqA, op)(b)
            result = getattr(qA, op)(b)
            self.assertEqual(result_ref, result,
                             "'tensor.{}(scalar)'' failed".format(op))
            # Reversed broadcasting.
            result_ref = getattr(b, op)(dqA)
            result = getattr(b, op)(qA)
            self.assertEqual(result_ref, result,
                             "'scalar.{}(tensor)'' failed".format(op))

        for op in ops_under_test_nonreversible:
            result_ref = getattr(dqA, op)(b)
            result = getattr(qA, op)(b)
            self.assertEqual(result_ref, result,
                             "'tensor.{}(scalar)'' failed".format(op))


if __name__ == "__main__":
    run_tests()<|MERGE_RESOLUTION|>--- conflicted
+++ resolved
@@ -1104,12 +1104,7 @@
                                                     [0],
                                                     dtype=torch.qint8)
         else:
-<<<<<<< HEAD
             W_q = torch.quantize_linear(W, scale=W_scale[0], zero_point=W_zero_point[0], dtype=torch.qint8)
-            b_q = torch.quantize_linear(b, scale=X_scale * W_scale[0], zero_point=0, dtype=torch.qint32) if use_bias else None
-=======
-            W_q = torch.quantize_linear(W_KRSC, scale=W_scale[0], zero_point=W_zero_point[0], dtype=torch.qint8)
->>>>>>> 2fa19bde
 
         bias_float = b if use_bias else None
         W_prepack = qconv_prepack(W_q, bias_float, stride, pad, dilation, groups)
