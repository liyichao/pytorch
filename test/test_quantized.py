import numpy as np
import unittest

import torch
import torch.jit
import torch.nn.functional as F
from torch.nn.modules.utils import _pair

from hypothesis import assume, given
from hypothesis import strategies as st
import hypothesis_utils as hu
from hypothesis_utils import no_deadline

from common_utils import TEST_WITH_UBSAN, TestCase, run_tests, IS_WINDOWS, IS_PPC, \
    TEST_WITH_QNNPACK
from common_quantized import _quantize, _dequantize, _calculate_dynamic_qparams, \
    enable_mobile_quantized_engine

# Make sure we won't have overflows from vpmaddubsw instruction used in FBGEMM.
# On the current Intel x86 architecture, we need to utilize vpmaddubsw instruction
# for the 8-bit int multiplication. This instruction vertically multiplies each
# unsigned 8-bit integer from a with the corresponding signed 8-bit integer from
# b, producing intermediate signed 16-bit integers. This function modifies the
# weights to eliminate the overflow on the signed 16-bit integers.
def avoid_vpmaddubsw_overflow_linear(
    batch_size, input_channels, output_channels, X, X_min, X_max, W, W_min, W_max
):
    for i, j in np.ndindex((batch_size, output_channels)):
        for k in range(0, input_channels // 2 * 2, 2):
            x0 = X[i, k] - X_min
            x1 = X[i, k + 1] - X_min
            w0 = W[j, k] - 128 - W_min
            w1 = W[j, k + 1] - 128 - W_min
            if x0 * w0 + x1 * w1 < -(1 << 15):
                w1_adjusted = (-(1 << 15) - float(x0) * w0) / x1
                W[j, k + 1] = int(w1_adjusted) + 128 + W_min
            elif x0 * w0 + x1 * w1 > (1 << 15) - 1:
                w1_adjusted = ((1 << 15) - 1 - float(x0) * w0) / x1
                W[j, k + 1] = int(w1_adjusted) + 128 + W_min

    # Go through the same loop again to double check we don't have any overflow
    for i, j in np.ndindex((batch_size, output_channels)):
        for k in range(0, input_channels // 2 * 2, 2):
            x0 = X[i, k] - X_min
            x1 = X[i, k + 1] - X_min
            w0 = W[j, k] - 128 - W_min
            w1 = W[j, k + 1] - 128 - W_min
            assert -(1 << 15) <= x0 * w0 + x1 * w1 < (1 << 15)


# Reference quantized Linear operator
def qlinear_ref(X_q, X_scale, X_zp, W_q, W_scale, W_zp, b_q, Y_scale, Y_zp):
    X_q = np.reshape(X_q, (-1, X_q.shape[X_q.ndim - 1]))
    row_offsets_ref = X_q.sum(axis=1).astype(np.int32).reshape((-1, 1))
    col_offsets_ref = W_q.sum(axis=1).astype(np.int32).reshape((1, -1))
    assert X_q.ndim == 2
    batch_size, input_channels = X_q.shape
    Prod_XqWq_ref = (
        np.matmul(X_q.astype(np.int32), W_q.astype(np.int32).T)
        - W_zp * row_offsets_ref
        - X_zp * col_offsets_ref
        + input_channels * X_zp * W_zp
    )
    if b_q is not None:
        Prod_XqWq_ref += b_q
    Y_q_ref = _quantize(Prod_XqWq_ref, Y_scale / (X_scale * W_scale), Y_zp)
    return Y_q_ref

"""Computes the output shape given pooling parameters."""
def pool_output_shape(input_size, kernel_size, padding, stride,
                      dilation, ceiling_mode=False):
    if stride is None:
        stride = kernel_size
    output_size = (
        (input_size + 2 * padding - dilation * (kernel_size - 1) - 1
         + (stride - 1 if ceiling_mode else 0)) // stride + 1)
    if (padding > 0 and
            ((output_size - 1) * stride >= input_size + padding)):
        output_size += 1
    return output_size

class TestQuantizedOps(TestCase):

    """Tests the correctness of the quantized::relu op."""
    @given(X=hu.tensor(shapes=hu.array_shapes(1, 5, 1, 5),
                       qparams=hu.qparams()))
    def test_qrelu(self, X):
        X, (scale, zero_point, torch_type) = X

        Y = X.copy()
        Y[Y < 0] = 0
        qY = torch.quantize_per_tensor(torch.from_numpy(Y), scale=scale,
                                       zero_point=zero_point, dtype=torch_type)
        X = torch.from_numpy(X)
        qX = torch.quantize_per_tensor(X, scale=scale, zero_point=zero_point,
                                       dtype=torch_type)

        ops_under_test = {
            'native': torch.relu,
            'nn.functional': torch.nn.functional.relu,
        }

        for name, op in ops_under_test.items():
            qY_hat = op(qX)
            self.assertEqual(qY, qY_hat, message="{} relu failed".format(name))

        ops_under_test_inplace = {
            'inplace native': torch.relu_,
            'inplace nn.functional': torch.nn.functional.relu_,
        }

        for name, op_ in ops_under_test_inplace.items():
            qY_hat = qX.clone()
            op_(qY_hat)
            self.assertEqual(qY, qY_hat, message="{} relu failed".format(name))

    """Tests the correctness of the quantized::relu op."""
    @given(X=hu.tensor(shapes=hu.array_shapes(1, 5, 1, 5),
                       qparams=hu.qparams()))
    def test_qrelu6(self, X):
        X, (scale, zero_point, torch_type) = X

        Y = X.copy()
        Y[Y < 0] = 0
        Y[Y > 6.0] = 6.0
        qY = torch.quantize_per_tensor(torch.from_numpy(Y), scale=scale,
                                       zero_point=zero_point, dtype=torch_type)
        X = torch.from_numpy(X)
        qX = torch.quantize_per_tensor(X, scale=scale, zero_point=zero_point,
                                       dtype=torch_type)

        ops_under_test = {
            'ops.quantized': torch.ops.quantized.relu6,
            'module': torch.nn.quantized.ReLU6(),
        }

        for name, op in ops_under_test.items():
            qY_hat = op(qX)
            self.assertEqual(qY, qY_hat, message="{} relu failed".format(name))

    """Tests the correctness of the scalar addition."""
    @no_deadline
    @given(A=hu.tensor(shapes=hu.array_shapes(1, 4, 1, 5),
                       elements=st.floats(-1e6, 1e6, allow_nan=False),
                       qparams=hu.qparams()),
           b=st.floats(-1e6, 1e6, allow_nan=False, allow_infinity=False))
    def test_qadd_scalar_relu(self, A, b):
        import copy
        add_scalar = torch.ops.quantized.add_scalar
        add_scalar_relu = torch.ops.quantized.add_scalar_relu

        A, (scale, zero_point, dtype) = A
        A = A.astype(np.float32)
        qA = torch.quantize_per_tensor(torch.from_numpy(A), scale, zero_point, dtype)

        C = qA.dequantize() + round(b / scale) * scale
        C_relu = copy.deepcopy(C)
        C_relu[C_relu < 0] = 0

        C_hat = add_scalar(qA, b)
        C_ref = torch.quantize_per_tensor(C, C_hat.q_scale(), C_hat.q_zero_point(), dtype)
        C_relu_hat = add_scalar_relu(qA, b)
        C_relu_ref = torch.quantize_per_tensor(
            C_relu, C_relu_hat.q_scale(), C_relu_hat.q_zero_point(), dtype)

        self.assertEqual(C_ref.dequantize(), C_hat.dequantize(),
                         message="Scalar add results don't match:\
                         {} vs {}".format(C_ref.dequantize(), C_hat.dequantize()))
        self.assertEqual(C_relu_ref.dequantize(), C_relu_hat.dequantize(),
                         message="Scalar add relu results don't match:\
                         {} vs {}".format(C_relu_ref.dequantize(), C_relu_hat.dequantize()))

    """Tests the correctness of the add and add_relu op."""
    def test_qadd_relu_same_qparams(self):
        for dtype in [torch.quint8, torch.qint8, torch.qint32]:
            add_relu = torch.ops.quantized.add_relu
            add = torch.ops.quantized.add
            add_out = torch.ops.quantized.add_out
            add_relu_out = torch.ops.quantized.add_relu_out

            # NB: This is a strange size so that we exercise both the vectorized
            # implementation (64-element chunks at at time) as well as the scalar
            # implementation
            A = torch.arange(-128, 130, dtype=torch.float)
            B = torch.arange(-128, 130, dtype=torch.float)
            scale = 2.0
            zero_point = 127
            qA = torch.quantize_per_tensor(A, scale=scale, zero_point=zero_point,
                                           dtype=dtype)
            qB = torch.quantize_per_tensor(B, scale=scale, zero_point=zero_point,
                                           dtype=dtype)

            # Add ReLU ground truth
            C = (qA.dequantize() + qB.dequantize()).numpy()
            np_dtype = {
                torch.quint8 : np.uint8,
                torch.qint8 : np.int8,
                torch.qint32 : np.int32
            }
            qC = _quantize(C, scale, zero_point, dtype=np_dtype[dtype])
            qC_hat = add(qA, qB, scale=scale, zero_point=zero_point)
            np.testing.assert_equal(qC, qC_hat.int_repr(),
                                    "Quantized addition failed.")
            qC_out_hat = torch._empty_affine_quantized(qC.shape,
                                                       scale=scale,
                                                       zero_point=zero_point,
                                                       dtype=dtype)
            add_out(qA, qB, out=qC_out_hat)
            self.assertEqual(qC_hat, qC_out_hat, message="Add.out failed")

            # Add + ReLU ground truth
            Crelu = C.copy()
            Crelu[C < 0] = 0
            qCrelu = _quantize(Crelu, scale, zero_point, dtype=np_dtype[dtype])
            qCrelu_hat = add_relu(qA, qB, scale=scale, zero_point=zero_point)
            np.testing.assert_equal(qCrelu, qCrelu_hat.int_repr(),
                                    "Quantized addition with ReLU failed.")
            qCrelu_out_hat = torch._empty_affine_quantized(qCrelu.shape,
                                                           scale=scale,
                                                           zero_point=zero_point,
                                                           dtype=dtype)
            add_relu_out(qA, qB, out=qCrelu_out_hat)
            self.assertEqual(qCrelu_hat, qCrelu_out_hat,
                             message="AddReLU.out failed")


    """Tests the correctness of the add and add_relu op."""
    def test_qadd_relu_different_qparams(self):
        for dtype in [torch.quint8, torch.qint8, torch.qint32]:
            add_relu = torch.ops.quantized.add_relu
            add = torch.ops.quantized.add
            add_out = torch.ops.quantized.add_out
            add_relu_out = torch.ops.quantized.add_relu_out

            # NB: This is a strange size so that we exercise both the vectorized
            # implementation (64-element chunks at at time) as well as the scalar
            # implementation
            A = torch.arange(-128, 130, dtype=torch.float)
            B = torch.arange(-128, 130, dtype=torch.float)
            scale_A = 3.0
            zero_point_A = 7
            scale_B = 5.0
            zero_point_B = 127

            scale_C = 0.5
            zero_point_C = 5

            qA = torch.quantize_per_tensor(A, scale=scale_A, zero_point=zero_point_A,
                                           dtype=dtype)
            qB = torch.quantize_per_tensor(B, scale=scale_B, zero_point=zero_point_B,
                                           dtype=dtype)

            # Add ground truth
            C = (qA.dequantize() + qB.dequantize()).numpy()
            np_dtype = {
                torch.quint8 : np.uint8,
                torch.qint8 : np.int8,
                torch.qint32 : np.int32
            }
            qC = _quantize(C, scale_C, zero_point_C, dtype=np_dtype[dtype])
            qC_hat = add(qA, qB, scale=scale_C, zero_point=zero_point_C)
            np.testing.assert_equal(qC, qC_hat.int_repr(),
                                    "Quantized addition failed.")
            qC_out_hat = torch._empty_affine_quantized(qC.shape,
                                                       scale=scale_C,
                                                       zero_point=zero_point_C,
                                                       dtype=dtype)
            add_out(qA, qB, out=qC_out_hat)
            self.assertEqual(qC_hat, qC_out_hat, message="Add.out failed")

            # Add + ReLU ground truth
            Crelu = C.copy()
            Crelu[C < 0] = 0
            qCrelu = _quantize(Crelu, scale_C, zero_point_C, dtype=np_dtype[dtype])
            qCrelu_hat = add_relu(qA, qB, scale=scale_C, zero_point=zero_point_C)
            np.testing.assert_equal(qCrelu, qCrelu_hat.int_repr(),
                                    "Quantized addition with ReLU failed.")
            qCrelu_out_hat = torch._empty_affine_quantized(qCrelu.shape,
                                                           scale=scale_C,
                                                           zero_point=zero_point_C,
                                                           dtype=dtype)
            add_relu_out(qA, qB, out=qCrelu_out_hat)
            self.assertEqual(qCrelu_hat, qCrelu_out_hat,
                             message="AddReLU.out failed")

    """Tests the correctness of the mul and mul_relu op."""
    def test_qmul_relu_same_qparams(self):
        mul_relu = torch.ops.quantized.mul_relu
        mul = torch.ops.quantized.mul
        mul_out = torch.ops.quantized.mul_out
        mul_relu_out = torch.ops.quantized.mul_relu_out

        A = torch.arange(-25, 25, dtype=torch.float)
        B = torch.arange(-25, 25, dtype=torch.float)
        scale = 2.0
        zero_point = 127
        qA = torch.quantize_per_tensor(A, scale=scale, zero_point=zero_point,
                                       dtype=torch.quint8)
        qB = torch.quantize_per_tensor(B, scale=scale, zero_point=zero_point,
                                       dtype=torch.quint8)

        # mul ReLU ground truth
        C = (qA.dequantize() * qB.dequantize()).numpy()
        qC = _quantize(C, scale, zero_point)
        qC_hat = mul(qA, qB, scale=scale, zero_point=zero_point)
        np.testing.assert_equal(qC, qC_hat.int_repr(),
                                "Quantized mulition failed.")
        qC_out_hat = torch._empty_affine_quantized(qC.shape,
                                                   scale=scale,
                                                   zero_point=zero_point,
                                                   dtype=torch.quint8)
        mul_out(qA, qB, out=qC_out_hat)
        self.assertEqual(qC_hat, qC_out_hat, message="mul.out failed")

        # mul + ReLU ground truth
        Crelu = C.copy()
        Crelu[C < 0] = 0
        qCrelu = _quantize(Crelu, scale, zero_point)
        qCrelu_hat = mul_relu(qA, qB, scale=scale, zero_point=zero_point)
        np.testing.assert_equal(qCrelu, qCrelu_hat.int_repr(),
                                "Quantized mulition with ReLU failed.")
        qCrelu_out_hat = torch._empty_affine_quantized(qCrelu.shape,
                                                       scale=scale,
                                                       zero_point=zero_point,
                                                       dtype=torch.quint8)
        mul_relu_out(qA, qB, out=qCrelu_out_hat)
        self.assertEqual(qCrelu_hat, qCrelu_out_hat,
                         message="mulReLU.out failed")

        # Scalar addition
        mul = torch.ops.quantized.mul_scalar
        for b in B:
            C_ref = qA.dequantize().numpy() * b.item()
            qC = _quantize(C_ref, scale, zero_point)
            dqC = _dequantize(qC, scale, zero_point)
            qC_hat = mul(qA, b.item(), scale, zero_point)
            dqC_hat = qC_hat.dequantize()
            self.assertEqual(dqC, dqC_hat)

    """Tests the correctness of the mul and mul_relu op."""
    def test_qmul_relu_different_qparams(self):
        mul_relu = torch.ops.quantized.mul_relu
        mul = torch.ops.quantized.mul
        mul_out = torch.ops.quantized.mul_out
        mul_relu_out = torch.ops.quantized.mul_relu_out

        A = torch.arange(-25, 25, dtype=torch.float)
        B = torch.arange(-25, 25, dtype=torch.float)
        scale_A = 3.0
        zero_point_A = 7
        scale_B = 5.0
        zero_point_B = 127

        scale_C = 0.5
        zero_point_C = 5

        qA = torch.quantize_per_tensor(A, scale=scale_A, zero_point=zero_point_A,
                                       dtype=torch.quint8)
        qB = torch.quantize_per_tensor(B, scale=scale_B, zero_point=zero_point_B,
                                       dtype=torch.quint8)

        # mul ground truth
        C = (qA.dequantize() * qB.dequantize()).numpy()
        qC = _quantize(C, scale_C, zero_point_C)
        qC_hat = mul(qA, qB, scale=scale_C, zero_point=zero_point_C)
        np.testing.assert_equal(qC, qC_hat.int_repr(),
                                "Quantized multiplication failed.")
        qC_out_hat = torch._empty_affine_quantized(qC.shape,
                                                   scale=scale_C,
                                                   zero_point=zero_point_C,
                                                   dtype=torch.quint8)
        mul_out(qA, qB, out=qC_out_hat)
        self.assertEqual(qC_hat, qC_out_hat, message="mul.out failed")

        # mul + ReLU ground truth
        Crelu = C.copy()
        Crelu[C < 0] = 0
        qCrelu = _quantize(Crelu, scale_C, zero_point_C)
        qCrelu_hat = mul_relu(qA, qB, scale=scale_C, zero_point=zero_point_C)
        np.testing.assert_equal(qCrelu, qCrelu_hat.int_repr(),
                                "Quantized multiplication with ReLU failed.")
        qCrelu_out_hat = torch._empty_affine_quantized(qCrelu.shape,
                                                       scale=scale_C,
                                                       zero_point=zero_point_C,
                                                       dtype=torch.quint8)
        mul_relu_out(qA, qB, out=qCrelu_out_hat)
        self.assertEqual(qCrelu_hat, qCrelu_out_hat,
                         message="mulReLU.out failed")

    """Tests max pool operation on quantized tensors."""
    @given(X=hu.tensor(shapes=hu.array_shapes(min_dims=3, max_dims=4,
                                              min_side=1, max_side=10),
                       qparams=hu.qparams()),
           kernel=st.sampled_from((3, 5, 7)),
           stride=st.sampled_from((None, 1, 2)),
           dilation=st.integers(1, 2),
           padding=st.integers(0, 2),
           ceil_mode=st.booleans())
    def test_max_pool2d(self, X, kernel, stride, dilation, padding, ceil_mode):
        X, (scale, zero_point, torch_type) = X
        # Check constraints
        assume(kernel // 2 >= padding)  # Kernel cannot be overhanging!
        iH, iW = X.shape[-2:]
        oH = pool_output_shape(iH, kernel, padding, stride, dilation, ceil_mode)
        assume(oH > 0)
        oW = pool_output_shape(iW, kernel, padding, stride, dilation, ceil_mode)
        assume(oW > 0)

        a = torch.from_numpy(X)
        a_pool = torch.nn.functional.max_pool2d(a, kernel_size=kernel,
                                                stride=stride,
                                                padding=padding, dilation=dilation,
                                                ceil_mode=ceil_mode)
        a_ref = torch.quantize_per_tensor(a_pool, scale=scale,
                                          zero_point=zero_point, dtype=torch_type)
        a_ref = a_ref.dequantize()
        qa = torch.quantize_per_tensor(a, scale=scale, zero_point=zero_point,
                                       dtype=torch_type)

        ops_under_test = {
            "torch": torch.max_pool2d,
            "nn.functional": torch.nn.functional.max_pool2d,
            "nn.quantized.functional": torch.nn.quantized.functional.max_pool2d
        }

        for name, op in ops_under_test.items():
            a_hat = op(qa, kernel_size=kernel, stride=stride, padding=padding,
                       dilation=dilation, ceil_mode=ceil_mode)
            self.assertEqual(a_ref, a_hat.dequantize(),
                             message="{} results are off".format(name))
        # Test the ops.quantized separately, because None is not treated.
        a_hat = torch.ops.quantized.max_pool2d(
            qa, kernel_size=_pair(kernel),
            stride=_pair(kernel if stride is None else stride),
            padding=_pair(padding), dilation=_pair(dilation), ceil_mode=ceil_mode)
        self.assertEqual(a_ref, a_hat.dequantize(),
                         message="ops.quantized.max_pool2d results are off")

    """Tests max pool operation on NHWC quantized tensors."""
    @given(X=hu.tensor(shapes=hu.array_shapes(min_dims=4, max_dims=4,
                                              min_side=1, max_side=10),
                       qparams=hu.qparams()),
           kernel=st.sampled_from((3, 5, 7)),
           stride=st.sampled_from((None, 1, 2)),
           dilation=st.integers(1, 2),
           padding=st.integers(0, 2),
           ceil_mode=st.booleans())
    def test_max_pool2d_nhwc(self, X, kernel, stride, dilation, padding, ceil_mode):
        X, (scale, zero_point, torch_type) = X
        # Ensure we hit the vectorized paths
        # 176 = 128 + 32 + 16
        # 128 hits the interleaved path
        # 32 hits the non-interleaved path
        # 16 hits the scalar path
        if X.shape[1] < 176:
            X = np.repeat(X, 176 / X.shape[1], 1)
        # Check constraints
        assume(kernel // 2 >= padding)  # Kernel cannot be overhanging!
        iH, iW = X.shape[-2:]
        oH = pool_output_shape(iH, kernel, padding, stride, dilation, ceil_mode)
        assume(oH > 0)
        oW = pool_output_shape(iW, kernel, padding, stride, dilation, ceil_mode)
        assume(oW > 0)

        X_nchw = np.ascontiguousarray(X.transpose([0, 2, 3, 1]))
        a = torch.from_numpy(X_nchw).permute([0, 3, 1, 2])
        a_pool = torch.nn.functional.max_pool2d(a, kernel_size=kernel,
                                                stride=stride,
                                                padding=padding, dilation=dilation,
                                                ceil_mode=ceil_mode)
        a_ref = torch.quantize_per_tensor(a_pool, scale=scale,
                                          zero_point=zero_point, dtype=torch_type)
        a_ref = a_ref.dequantize()
        qa = torch.quantize_per_tensor(torch.from_numpy(X_nchw), scale=scale, zero_point=zero_point,
                                       dtype=torch_type).permute([0, 3, 1, 2])
        self.assertTrue(qa.stride() != sorted(qa.stride()))

        ops_under_test = {
            "torch": torch.max_pool2d,
            "nn.functional": torch.nn.functional.max_pool2d,
            "nn.quantized.functional": torch.nn.quantized.functional.max_pool2d
        }

        for name, op in ops_under_test.items():
            a_hat = op(qa, kernel_size=kernel, stride=stride, padding=padding,
                       dilation=dilation, ceil_mode=ceil_mode)
            self.assertTrue(a_hat.stride() != sorted(a_hat.stride()))
            self.assertEqual(a_ref, a_hat.dequantize(),
                             message="{} results are off".format(name))
        # Test the ops.quantized separately, because None is not treated.
        a_hat = torch.ops.quantized.max_pool2d(
            qa, kernel_size=_pair(kernel),
            stride=_pair(kernel if stride is None else stride),
            padding=_pair(padding), dilation=_pair(dilation), ceil_mode=ceil_mode)
        self.assertEqual(a_ref, a_hat.dequantize(),
                         message="ops.quantized.max_pool2d results are off")

    @given(X=hu.tensor(shapes=hu.array_shapes(min_dims=3, max_dims=4,
                                              min_side=5, max_side=10),
                       qparams=hu.qparams(dtypes=torch.quint8)),
           kernel=st.sampled_from((3, 5)),
           stride=st.sampled_from((None, 1, 2)),
           padding=st.integers(0, 2),
           ceil_mode=st.sampled_from((True, False)),
           count_include_pad=st.sampled_from((True, False)),
           divisor_override=st.sampled_from((None, None)))
    def test_avg_pool2d(self, X, kernel, stride, padding, ceil_mode, count_include_pad, divisor_override):
        """
        Note: we currently cannot test the divisor_override, because quantized op will clamp the result
        within range. However, the float op will not.
        """
        X, (scale, zero_point, torch_type) = X

        assume(kernel // 2 >= padding)  # Kernel cannot be overhanging!
        iH, iW = X.shape[-2:]
        oH = pool_output_shape(iH, kernel, padding, stride, 0)
        assume(oH > 0)
        oW = pool_output_shape(iW, kernel, padding, stride, 0)
        assume(oW > 0)

        X = torch.from_numpy(X)
        qX = torch.quantize_per_tensor(X, scale=scale, zero_point=zero_point,
                                       dtype=torch_type)

        # Run reference on int_repr + round to avoid double rounding error.
        X_ref = torch.nn.functional.avg_pool2d(
            qX.int_repr().to(torch.float), kernel_size=kernel, stride=stride, padding=padding,
            ceil_mode=ceil_mode, count_include_pad=count_include_pad, divisor_override=divisor_override).round()

        ops_under_test = {
            "nn.functional": torch.nn.functional.avg_pool2d,
            "nn.quantized.functional": torch.nn.quantized.functional.avg_pool2d
        }
        error_message = r"Results are off for {}:\n\tExpected:\n{}\n\tGot:\n{}"
        for name, op in ops_under_test.items():
            qX_hat = op(qX, kernel_size=kernel, stride=stride, padding=padding, ceil_mode=ceil_mode,
                        count_include_pad=count_include_pad, divisor_override=divisor_override)
            self.assertEqual(X_ref, qX_hat.int_repr(), prec=1.0,
                             message="{} results are off".format(name, qX_hat.int_repr(), X_ref))
            self.assertEqual(scale, qX_hat.q_scale(),
                             message=error_message.format(name + '.scale', scale, qX_hat.q_scale()))
            self.assertEqual(zero_point, qX_hat.q_zero_point(),
                             message=error_message.format(name + '.zero_point', scale,
                                                          qX_hat.q_zero_point()))

    @given(X=hu.tensor(shapes=hu.array_shapes(min_dims=4, max_dims=4,
                                              min_side=5, max_side=10),
                       qparams=hu.qparams(dtypes=torch.qint8)),
           kernel=st.sampled_from((4, 5)),
           stride=st.sampled_from((None, 1, 2)),
           padding=st.integers(0, 2),
           ceil_mode=st.sampled_from((True, False)),
           count_include_pad=st.sampled_from((True, False)),
           divisor_override=st.sampled_from((None, None)))
    def test_avg_pool2d_nhwc(self, X, kernel, stride, padding, ceil_mode, count_include_pad, divisor_override):
        """
        Note: 1) we currently cannot test the divisor_override, because quantized op will clamp the result
        within range. However, the float op will not.
        2) we cannot test the qint32, since the float point precision is much lower than int32 for big number,
        which will make the test be very flaky.
        """
        X, (scale, zero_point, torch_type) = X
        H, W = X.shape[-2:]

        if X.shape[1] < 176:
            X = np.repeat(X, 176 / X.shape[1], 1)

        X_nchw = np.ascontiguousarray(X.transpose([0, 2, 3, 1]))
        X = torch.from_numpy(X_nchw).permute([0, 3, 1, 2])
        qX = torch.quantize_per_tensor(torch.from_numpy(X_nchw), scale=scale,
                                       zero_point=zero_point, dtype=torch_type).permute([0, 3, 1, 2])

        # Run reference on int_repr + round to avoid double rounding error.
        X_ref = torch.nn.functional.avg_pool2d(
            qX.int_repr().to(torch.double), kernel_size=kernel, stride=stride, padding=padding,
            ceil_mode=ceil_mode, count_include_pad=count_include_pad, divisor_override=divisor_override).round()

        self.assertTrue(qX.stride() != sorted(qX.stride()))
        ops_under_test = {
            "nn.functional": torch.nn.functional.avg_pool2d,
            "nn.quantized.functional": torch.nn.quantized.functional.avg_pool2d
        }
        error_message = r"Results are off for {}:\n\tExpected:\n{}\n\tGot:\n{}"
        for name, op in ops_under_test.items():
            X_hat = op(qX, kernel_size=kernel, stride=stride, padding=padding, ceil_mode=ceil_mode,
                       count_include_pad=count_include_pad, divisor_override=divisor_override)
            self.assertTrue(X_hat.stride() != sorted(X_hat.stride()))
            self.assertEqual(X_ref, X_hat.int_repr().to(torch.double), prec=1.0,
                             message="{} results are off".format(name))
            self.assertEqual(scale, X_hat.q_scale(),
                             message=error_message.format(name + '.scale', scale, X_hat.q_scale()))
            self.assertEqual(zero_point, X_hat.q_zero_point(),
                             message=error_message.format(name + '.zero_point', scale,
                             X_hat.q_zero_point()))

    @no_deadline
    @given(X=hu.tensor(shapes=hu.array_shapes(min_dims=4, max_dims=4,
                                              min_side=1, max_side=10),
                       qparams=hu.qparams(dtypes=torch.quint8)),
           output_size_h=st.integers(1, 10),
           output_size_w=st.integers(1, 10))
    def test_adaptive_avg_pool2d(self, X, output_size_h, output_size_w):
        X, (scale, zero_point, torch_type) = X

        H, W = X.shape[-2:]
        assume(output_size_h <= H)
        assume(output_size_w <= W)
        if output_size_h == output_size_w:
            output_size = output_size_h
        else:
            output_size = (output_size_h, output_size_w)
        X = torch.from_numpy(X)
        qX = torch.quantize_per_tensor(X, scale=scale, zero_point=zero_point,
                                       dtype=torch_type)

        # Run reference on int_repr + round to avoid double rounding error.
        X_ref = torch.nn.functional.adaptive_avg_pool2d(
            qX.int_repr().to(torch.float), output_size).round()

        ops_under_test = {
            "nn.functional": torch.nn.functional.adaptive_avg_pool2d,
            "nn.quantized.functional":
                torch.nn.quantized.functional.adaptive_avg_pool2d
        }

        error_message = r"Results are off for {}:\n\tExpected:\n{}\n\tGot:\n{}"

        for name, op in ops_under_test.items():
            qX_hat = op(qX, output_size=output_size)
            self.assertEqual(X_ref, qX_hat.int_repr(), prec=1.0,
                             message=error_message.format(name, X_ref, qX_hat))
            self.assertEqual(scale, qX_hat.q_scale(),
                             message=error_message.format(name + '.scale', scale, qX_hat.q_scale()))
            self.assertEqual(zero_point, qX_hat.q_zero_point(),
                             message=error_message.format(name + '.zero_point', scale,
                                                          qX_hat.q_zero_point()))

    """Tests adaptive average pool operation on NHWC quantized tensors."""
    @given(X=hu.tensor(shapes=hu.array_shapes(min_dims=4, max_dims=4,
                                              min_side=1, max_side=10),
                       qparams=hu.qparams(dtypes=torch.qint8)),
           output_size_h=st.integers(1, 10),
           output_size_w=st.integers(1, 10))
    def test_adaptive_avg_pool2d_nhwc(self, X, output_size_h, output_size_w):
        X, (scale, zero_point, torch_type) = X
        H, W = X.shape[-2:]
        assume(output_size_h <= H)
        assume(output_size_w <= W)
        if output_size_h == output_size_w:
            output_size = output_size_h
        else:
            output_size = (output_size_h, output_size_w)

        if X.shape[1] < 176:
            X = np.repeat(X, 176 / X.shape[1], 1)

        X_nchw = np.ascontiguousarray(X.transpose([0, 2, 3, 1]))
        X = torch.from_numpy(X_nchw).permute([0, 3, 1, 2])
        qX = torch.quantize_per_tensor(torch.from_numpy(X_nchw), scale=scale,
                                       zero_point=zero_point, dtype=torch_type).permute([0, 3, 1, 2])

        # Run reference on int_repr + round to avoid double rounding error.
        X_ref = torch.nn.functional.adaptive_avg_pool2d(qX.int_repr().to(torch.double), output_size).round()

        self.assertTrue(qX.stride() != sorted(qX.stride()))

        ops_under_test = {
            "nn.functional": torch.nn.functional.adaptive_avg_pool2d,
            "nn.quantized.functional":
                torch.nn.quantized.functional.adaptive_avg_pool2d
        }
        error_message = r"Results are off for {}:\n\tExpected:\n{}\n\tGot:\n{}"
        for name, op in ops_under_test.items():
            X_hat = op(qX, output_size=output_size)
            self.assertTrue(X_hat.stride() != sorted(X_hat.stride()))
            self.assertEqual(X_ref, X_hat.int_repr(), prec=1.0,
                             message="{} results are off".format(name))
            self.assertEqual(scale, X_hat.q_scale(),
                             message=error_message.format(name + '.scale', scale, X_hat.q_scale()))
            self.assertEqual(zero_point, X_hat.q_zero_point(),
                             message=error_message.format(name + '.zero_point', scale,
                                                          X_hat.q_zero_point()))

    @no_deadline
    @given(X=hu.tensor(shapes=hu.array_shapes(min_dims=3, max_dims=4,
                                              min_side=1, max_side=10),
                       qparams=hu.qparams()),
           k=st.integers(1, 10),
           dim=st.integers(1, 4),
           largest=st.booleans(),
           sorted=st.booleans())
    def test_qtopk(self, X, k, dim, largest, sorted):
        X, (scale, zero_point, torch_type) = X
        qX = torch.quantize_per_tensor(torch.from_numpy(X), scale, zero_point, torch_type)
        assume(dim < X.ndim)
        assume(k < X.shape[dim])

        unquantized_out = torch.topk(qX.dequantize(), k, dim=dim, largest=largest, sorted=sorted)

        values = torch.quantize_per_tensor(torch.from_numpy(X), scale, zero_point, torch_type)
        indices = torch.tensor(torch.from_numpy(X)).long()

        quantized_out = torch.topk(qX, k, dim=dim, largest=largest, sorted=sorted)

        assert(len(unquantized_out) == len(quantized_out))
        torch.testing.assert_allclose(quantized_out[0].dequantize(), unquantized_out[0])
        torch.testing.assert_allclose(quantized_out[1], unquantized_out[1])

    @no_deadline
    @given(X=hu.tensor(shapes=hu.array_shapes(min_dims=4, max_dims=4,
                                              min_side=1, max_side=10),
                       qparams=hu.qparams()),
           k=st.integers(1, 10),
           dim=st.integers(1, 4),
           largest=st.booleans(),
           sorted=st.booleans())
    def test_qtopk_nhwc(self, X, k, dim, largest, sorted):
        # X is NHWC, we permute to view as NCHW but keep NHWC in memory
        X, (scale, zero_point, torch_type) = X
        qX = torch.quantize_per_tensor(torch.from_numpy(X), scale, zero_point, torch_type).permute([0, 3, 1, 2])
        X = np.transpose(X, [0, 3, 1, 2])
        assume(dim < X.ndim)
        assume(k < X.shape[dim])

        unquantized_out = torch.topk(qX.dequantize(), k, dim=dim, largest=largest, sorted=sorted)

        values = torch.quantize_per_tensor(torch.from_numpy(X), scale, zero_point, torch_type)
        indices = torch.tensor(torch.from_numpy(X)).long()

        quantized_out = torch.topk(qX, k, dim=dim, largest=largest, sorted=sorted)

        assert(len(unquantized_out) == len(quantized_out))
        torch.testing.assert_allclose(quantized_out[0].dequantize(), unquantized_out[0])
        torch.testing.assert_allclose(quantized_out[1], unquantized_out[1])


    """Tests quantize concatenation (both fused and not)."""
    @given(X=hu.tensor(shapes=hu.array_shapes(min_dims=3, max_dims=4,
                                              min_side=1, max_side=10),
                       qparams=hu.qparams()),
           num=st.integers(1, 4),
           dim=st.integers(1, 4),
           relu=st.booleans())
    def test_cat(self, X, num, dim, relu):
        tensors_q = []
        tensors_ref = []
        X, (scale, zero_point, torch_type) = X
        assume(dim < X.ndim)
        X = torch.from_numpy(X)
        new_shape = np.array(X.shape)
        new_shape[dim] = 0
        for idx in range(num):
            tensors_q.append(torch.quantize_per_tensor(X, scale, zero_point,
                                                       torch_type))
            tensors_ref.append(X)
            new_shape[dim] += tensors_ref[-1].shape[dim]

        cat_ref = torch.cat(tensors_ref, dim=dim)
        cat_ref = torch.quantize_per_tensor(cat_ref, scale, zero_point, torch_type)
        cat_ref = cat_ref.dequantize()

        if relu:
            cat_ref = F.relu(cat_ref)
            q_cat_op = torch.ops.quantized.cat_relu
            q_cat_out_op = torch.ops.quantized.cat_relu_out
        else:
            q_cat_op = torch.ops.quantized.cat
            q_cat_out_op = torch.ops.quantized.cat_out

        cat_q = q_cat_op(tensors_q, dim=dim, scale=scale,
                         zero_point=zero_point)
        cat_q = cat_q.dequantize()
        np.testing.assert_equal(cat_ref.numpy(), cat_q.numpy())

        cat_q_out = torch._empty_affine_quantized(
            list(new_shape), scale=scale,
            zero_point=zero_point, dtype=torch_type)
        q_cat_out_op(tensors_q, dim=dim, out=cat_q_out)
        cat_q_out = cat_q_out.dequantize()
        np.testing.assert_equal(cat_ref.numpy(), cat_q_out.numpy())

        # Test the cat on per-channel quantized tensor.
        ch_axis = 1
        scales = torch.from_numpy(np.array([1.0] * X.shape[ch_axis]))
        scales = scales.to(torch.float64)
        zero_points = torch.from_numpy(np.array([0] * X.shape[ch_axis]))
        zero_points = zero_points.to(torch.long)
        tensors_q[0] = torch.quantize_per_channel(
            X, scales, zero_points, axis=ch_axis, dtype=torch_type)
        with self.assertRaisesRegex(RuntimeError, "supported.*cat"):
            cat_q = q_cat_op(tensors_q, dim=ch_axis, scale=scale,
                             zero_point=zero_point)

    @no_deadline
    @given(X=hu.tensor(shapes=hu.array_shapes(min_dims=4, max_dims=4,
                                              min_side=5, max_side=10),
                       qparams=hu.qparams()),
           size=st.sampled_from((1, 3, 5, 10)),
           mode=st.sampled_from(("bilinear", "nearest")),
           scale_factor=st.sampled_from((None, 1.5, 2.0)),
           align_corners=st.sampled_from((True, False)),
           nhwc_layout=st.sampled_from((True, False)))
    def test_interpolate(self, X, size, mode, scale_factor, align_corners, nhwc_layout):
        """
        This test cover upsample_nearest2d and upsample_bilinear2d
        """
        X, (scale, zero_point, torch_type) = X
        H, W = X.shape[-2:]

        if scale_factor is not None:
            size = None
        if mode == "nearest":
            align_corners = None

        if nhwc_layout:
            if X.shape[1] < 176:
                X = np.repeat(X, 176 / X.shape[1], 1)

            X_nchw = np.ascontiguousarray(X.transpose([0, 2, 3, 1]))
            X = torch.from_numpy(X_nchw).permute([0, 3, 1, 2])

            qX = torch.quantize_per_tensor(X, scale=scale, zero_point=zero_point,
                                           dtype=torch_type).permute([0, 3, 1, 2])
        else:
            X = torch.from_numpy(X)
            qX = torch.quantize_per_tensor(X, scale=scale, zero_point=zero_point,
                                           dtype=torch_type)

        X_ref = torch.nn.functional.interpolate(
            qX.int_repr().to(torch.float), size=size, scale_factor=scale_factor,
            mode=mode, align_corners=align_corners)

        ops_under_test = {
            "nn.functional": torch.nn.functional.interpolate,
            "nn.quantized.functional": torch.nn.quantized.functional.interpolate
        }
        error_message = r"Results are off for {}:\n\tExpected:\n{}\n\tGot:\n{}"
        for name, op in ops_under_test.items():
            qX_hat = op(qX, size=size, scale_factor=scale_factor,
                        mode=mode, align_corners=align_corners)
            self.assertEqual(X_ref, qX_hat.int_repr(), prec=1.0,
                             message="{} results are off".format(name, qX_hat.int_repr(), X_ref))
            self.assertEqual(scale, qX_hat.q_scale(),
                             message=error_message.format(name + '.scale', scale, qX_hat.q_scale()))
            self.assertEqual(zero_point, qX_hat.q_zero_point(),
                             message=error_message.format(name + '.zero_point', scale,
                                                          qX_hat.q_zero_point()))

    """Tests quantize concatenation (both fused and not)."""
    @no_deadline
    @given(X=hu.tensor(shapes=hu.array_shapes(min_dims=4, max_dims=4,
                                              min_side=1, max_side=10),
                       qparams=hu.qparams()),
           relu=st.booleans())
    def test_cat_nhwc(self, X, relu):
        # X is NHWC
        X, (scale, zero_point, torch_type) = X

        # Tile out X so # channels is > 64
        X = np.repeat(X, 70 / X.shape[3], 3)
        X = torch.from_numpy(np.ascontiguousarray(X))
        Y = X.clone()
        Y = torch.from_numpy(np.ascontiguousarray(Y))
        # Here, we quantize and get quantized tensors in NHWC for both dims and strides. The
        # permute switches it so that the tensor looks like NCHW but it laid out in memory as
        # NHWC.
        qX = torch.quantize_per_tensor(X, scale, zero_point, torch_type).permute([0, 3, 1, 2])
        qY = torch.quantize_per_tensor(Y, scale, zero_point, torch_type).permute([0, 3, 1, 2])

        ref = torch.cat([qX.dequantize(), qY.dequantize()], dim=1)
        if relu:
            ref[ref < 0] = 0.0
        ref = torch.quantize_per_tensor(ref, scale=scale, zero_point=zero_point, dtype=torch_type)

        if relu:
            out = torch.ops.quantized.cat_relu(
                [qX, qY], dim=1, scale=scale, zero_point=zero_point)
        else:
            out = torch.ops.quantized.cat([qX, qY], dim=1, scale=scale, zero_point=zero_point)

        torch.testing.assert_allclose(out.dequantize(), ref.dequantize())
        self.assertNotEqual(out.stride(), sorted(out.stride()))

    @given(X=hu.tensor(shapes=hu.array_shapes(min_dims=3, max_dims=3,
                                              min_side=1, max_side=2),
                       qparams=hu.qparams()),
           dim=st.integers(1, 2))
    def test_mean(self, X, dim):
        X, (scale, zero_point, torch_type) = X
        qX = torch.quantize_per_tensor(torch.tensor(X).float(), scale, zero_point, torch_type)

        Y = torch.mean(qX.dequantize(), dim)
        Y = torch.quantize_per_tensor(Y, scale, zero_point, torch_type).dequantize()
        qY = torch.mean(qX, dim)

        self.assertEqual(Y, qY.dequantize())

    """Tests the correctness of the quantized equal op."""
    @unittest.skip("temporarily disable until failures are fixed. " +
                   "See https://github.com/pytorch/pytorch/issues/26279")
    @given(X=hu.tensor(shapes=hu.array_shapes(1, 5, 1, 5),
                       qparams=hu.qparams()),
           X2=hu.tensor(shapes=hu.array_shapes(1, 5, 1, 5),
                        qparams=hu.qparams()),
           X_per_channel=st.booleans(),
           X2_per_channel=st.booleans())
    def test_equal(self, X, X2, X_per_channel, X2_per_channel):
        X, X_params = X
        (scale, zero_point, torch_type) = X_params
        X2, X2_params = X2
        (scale2, zero_point2, torch_type2) = X2_params

        X = torch.from_numpy(X)
        if X_per_channel:
            X_scheme = 'per_channel'
            channels = X.shape[-1]
            qX = torch.quantize_per_channel(
                X,
                scales=torch.tensor([scale] * channels),
                zero_points=torch.tensor([zero_point] * channels),
                dtype=torch_type,
                axis=X.ndim - 1)
        else:
            X_scheme = 'per_tensor'
            qX = torch.quantize_per_tensor(X, scale=scale, zero_point=zero_point,
                                           dtype=torch_type)
        X2 = torch.from_numpy(X2)
        if X2_per_channel:
            X2_scheme = 'per_channel'
            channels = X2.shape[-1]
            qX2 = torch.quantize_per_channel(
                X2,
                scales=torch.tensor([scale2] * channels),
                zero_points=torch.tensor([zero_point2] * channels),
                dtype=torch_type2,
                axis=X2.ndim - 1)
        else:
            X2_scheme = 'per_tensor'
            qX2 = torch.quantize_per_tensor(X2, scale=scale2, zero_point=zero_point2,
                                            dtype=torch_type2)

        def equal_ref(qX, qX2):
            if qX.qscheme() != qX2.qscheme():
                return False
            if qX.shape != qX2.shape:
                return False
            if qX.qscheme() == torch.per_tensor_affine:
                if qX.q_scale() != qX2.q_scale():
                    return False
                if qX.q_zero_point() != qX2.q_zero_point():
                    return False
            elif qX.qscheme() == torch.per_channel_affine:
                if (qX.q_per_channel_scales() !=
                   qX2.q_per_channel_scales()).any():
                    return False
                if (qX.q_per_channel_zero_points() !=
                   qX2.q_per_channel_zero_points()).any():
                    return False
            else:
                raise NotImplementedError("Don't know what to do with",
                                          qX.qscheme())
            if (qX.int_repr().to(float) != qX2.int_repr().to(float)).any():
                return False
            return True

        self.assertEqual(qX.equal(qX), equal_ref(qX, qX))
        self.assertEqual(qX.equal(qX2), equal_ref(qX, qX2))


@unittest.skipUnless('fbgemm' in torch.backends.quantized.supported_engines,
                     " Quantized operations require FBGEMM. FBGEMM is only optimized for CPUs"
                     " with instruction set support avx2 or newer.")
class TestDynamicQuantizedLinear(TestCase):
    """Tests the correctness of the dynamic quantized linear and linear_relu op."""
    @no_deadline
    @given(
        batch_size=st.integers(1, 4),
        input_channels=st.integers(16, 32),
        output_channels=st.integers(4, 8),
        use_bias=st.booleans(),
        use_relu=st.booleans(),
        use_multi_dim_input=st.booleans(),
        use_channelwise=st.booleans())
    def test_qlinear(self, batch_size, input_channels, output_channels,
                     use_bias, use_relu, use_multi_dim_input, use_channelwise):
        qlinear_prepack = torch.ops.quantized.linear_prepack
        if use_relu:
            qlinear_dynamic = torch.ops.quantized.linear_relu_dynamic
        else:
            qlinear_dynamic = torch.ops.quantized.linear_dynamic

        if use_multi_dim_input:
            batch_size *= 3  # Test the multi-dim input tensor

        X_scale = 1.0
        X_zp = 0
        X_value_min = 0
        X_value_max = 255
        X_q0 = np.round(np.random.rand(batch_size, input_channels) *
                        (X_value_max - X_value_min)
                        + X_value_min
                        ).astype(np.uint8)
        X_q0 = np.round(np.random.rand(batch_size, input_channels) *
                        (X_value_max - X_value_min) + X_value_min).astype(np.uint8)
        X_q0[0, 0] = X_value_min
        X_q0[0, 1] = X_value_max

        # W_scale = 1.0
        # W_zp = 0
        W_scales = np.ones(output_channels)
        W_zps = np.zeros(output_channels).astype(np.int)
        W_value_min = -128
        W_value_max = 127
        W_q0 = np.round(
            np.random.rand(output_channels, input_channels)
            * (W_value_max - W_value_min)
            + W_value_min
        ).astype(np.int8)
        W_q0[0, 0] = W_value_min
        W_q0[1, 0] = W_value_max

        b_value_min = -10
        b_value_max = 10
        b_q0 = np.round(
            np.random.rand(output_channels) *
            (b_value_max - b_value_min) + b_value_min
        ).astype(np.int32) if use_bias else None

        avoid_vpmaddubsw_overflow_linear(
            batch_size,
            input_channels,
            output_channels,
            X_q0,
            X_value_min,
            X_value_max,
            W_q0,
            W_value_min,
            W_value_max,
        )

        X_fp32 = torch.from_numpy(_dequantize(X_q0, X_scale, X_zp)).to(dtype=torch.float)
        if use_multi_dim_input:
            X_fp32 = X_fp32.view(3, int(batch_size / 3), input_channels)

        # W_scale, W_zp = _calculate_dynamic_qparams(W_fp32, torch.qint8)
        # We currently only check the case where W_scale = 1.0, W_zp = 0.

        if use_channelwise:
            W_fp32 = torch.from_numpy(_dequantize(W_q0, W_scales.reshape(
                (-1, 1)), W_zps.reshape((-1, 1)))).to(dtype=torch.float)
            W_q = torch.quantize_per_channel(W_fp32, scales=torch.from_numpy(W_scales),
                                             zero_points=torch.from_numpy(W_zps), axis=0, dtype=torch.qint8)
            b_fp32 = torch.from_numpy(
                _dequantize(b_q0, X_scale * W_scales, 0)
            ).to(dtype=torch.float) if use_bias else None
        else:
            W_fp32 = torch.from_numpy(_dequantize(
                W_q0, W_scales[0], W_zps[0])).to(dtype=torch.float)
            W_q = torch.quantize_per_tensor(W_fp32, scale=W_scales[0], zero_point=(
                W_zps[0].astype(int).item()), dtype=torch.qint8)
            b_fp32 = torch.from_numpy(
                _dequantize(b_q0, X_scale * int(W_scales[0].item()), 0)
            ).to(dtype=torch.float) if use_bias else None

        # Observe X_fp32 and determine X_scale and X_zero_point, this should match
        # internals of dynamic linear.
        X_scale, X_zp = _calculate_dynamic_qparams(X_fp32, torch.quint8)
        X_q = torch.quantize_per_tensor(X_fp32, scale=X_scale, zero_point=X_zp, dtype=torch.quint8)

        # Weight prepacking operator for dynamic quantized Linear
        W_prepack = qlinear_prepack(W_q, b_fp32)
        # Dynamic quantized Linear operator with prepacked weight
        Y_fp32 = qlinear_dynamic(X_q.dequantize(), W_prepack)
        # Y_fp32 = qlinear_dynamic(X_fp32, W_prepack, b_fp32)

        Y_fp32_ref = F.linear(X_q.dequantize(), W_q.dequantize(), b_fp32)
        # Y_fp32_ref = F.linear(X_fp32, W_fp32, b_fp32)
        # if use_multi_dim_input:
        #     Y_fp32_ref = Y_fp32_ref.view(3, int(batch_size / 3), output_channels)

        if use_relu:
            Y_fp32_ref[Y_fp32_ref < 0.0] = 0.0

        self.assertEqual(Y_fp32, Y_fp32_ref,
                         message="torch.ops.quantized.linear_dynamic (fbgemm) results are off")

<<<<<<< HEAD
@no_deadline
@given(batch_size=st.integers(1, 4),
       input_channels=st.integers(16, 32),
       output_channels=st.integers(4, 8),
       use_bias=st.booleans(),
       use_relu=st.booleans(),
       use_multi_dim_input=st.booleans(),
       use_channelwise=st.booleans())
def test_qlinear_op(self, batch_size, input_channels, output_channels, use_bias,
                 use_relu, use_multi_dim_input, use_channelwise, qengine):
    qlinear_prepack = torch.ops.quantized.linear_prepack
    if qengine is 'qnnpack':
        use_channelwise = False
        use_multi_dim_input = False
    if use_relu:
        qlinear = torch.ops.quantized.linear_relu
    else:
        qlinear = torch.ops.quantized.linear
    if use_multi_dim_input:
        batch_size *= 3  # Test the multi-dim input tensor
    X_scale = 1.5
    X_zp = 5
    X_value_min = 0
    X_value_max = 225
    X_q0 = np.round(
        np.random.rand(batch_size, input_channels) *
        (X_value_max - X_value_min)
        + X_value_min
    ).astype(np.uint8)
    W_scales = np.random.rand(output_channels)
    W_zps = np.round(np.random.rand(output_channels) * 100 - 50).astype(np.int)
    W_value_min = -128
    W_value_max = 127
    W_q0 = np.round(
        np.random.rand(output_channels, input_channels)
        * (W_value_max - W_value_min)
        + W_value_min
    ).astype(np.int8)
    b_value_min = -10
    b_value_max = 10
    b_q0 = np.round(
        np.random.rand(output_channels) *
        (b_value_max - b_value_min) + b_value_min
    ).astype(np.int32) if use_bias else None
    avoid_vpmaddubsw_overflow_linear(
        batch_size,
        input_channels,
        output_channels,
        X_q0,
        X_value_min,
        X_value_max,
        W_q0,
        W_value_min,
        W_value_max,
    )
    X = torch.from_numpy(_dequantize(
        X_q0, X_scale, X_zp)).to(dtype=torch.float)
    X_q = torch.quantize_per_tensor(
        X, scale=X_scale, zero_point=X_zp, dtype=torch.quint8)
    if use_channelwise:
        W = torch.from_numpy(_dequantize(W_q0, W_scales.reshape(
            (-1, 1)), W_zps.reshape((-1, 1)))).to(dtype=torch.float)
        W_q = torch.quantize_per_channel(W, scales=torch.from_numpy(W_scales),
                                         zero_points=torch.from_numpy(W_zps), axis=0, dtype=torch.qint8)
        b = torch.from_numpy(_dequantize(
            b_q0, X_scale * W_scales, 0)).to(dtype=torch.float) if use_bias else None
        b_q = torch.quantize_per_channel(b, scales=torch.from_numpy(X_scale * W_scales),
                                         zero_points=torch.zeros(output_channels, dtype=torch.long),
                                         axis=0, dtype=torch.qint32) if use_bias else None
    else:
        W = torch.from_numpy(_dequantize(
            W_q0, W_scales[0], W_zps[0])).to(dtype=torch.float)
        W_q = torch.quantize_per_tensor(W, scale=W_scales[0], zero_point=(
            W_zps[0].astype(int).item()), dtype=torch.qint8)
        b = torch.from_numpy(_dequantize(
            b_q0, X_scale * (W_scales[0].item()), 0)).to(dtype=torch.float) if use_bias else None
        b_q = torch.quantize_per_tensor(
            b, scale=X_scale * (W_scales[0].item()), zero_point=0, dtype=torch.qint32) if use_bias else None
    # Compare X_scale * W_scale * input_channels * X_value_max * W_value_max with
    # Y_scale * 255 (max for uint8).
    Y_scale = 125.1234
    Y_zp = 5
    # Weight prepacking operator for quantized Linear
    float_bias = b if use_bias else None
    W_prepack = qlinear_prepack(W_q, float_bias)
    if use_multi_dim_input:
        X_q = X_q.view(3, int(batch_size / 3), input_channels)
    # Quantized Linear operator with prepacked weight
    Y_q = qlinear(X_q, W_prepack, Y_scale, Y_zp)
    if not use_channelwise:
        # Test the per-tensor quantization only
        # Reference quantized Linear operator
        Y_q_ref = qlinear_ref(X_q0, X_scale, X_zp, W_q0,
                              W_scales[0], W_zps[0], b_q0, Y_scale, Y_zp)
=======
@unittest.skipUnless('fbgemm' in torch.backends.quantized.supported_engines,
                     " Quantized operations require FBGEMM. FBGEMM is only optimized for CPUs"
                     " with instruction set support avx2 or newer.")
class TestQuantizedLinear(unittest.TestCase):
    """Tests the correctness of the quantized linear and linear_relu op."""
    @no_deadline
    @given(batch_size=st.integers(1, 4),
           input_channels=st.integers(16, 32),
           output_channels=st.integers(4, 8),
           use_bias=st.booleans(),
           use_relu=st.booleans(),
           use_multi_dim_input=st.booleans(),
           use_channelwise=st.booleans())
    def test_qlinear(self, batch_size, input_channels, output_channels, use_bias,
                     use_relu, use_multi_dim_input, use_channelwise):
        qlinear_prepack = torch.ops.quantized.linear_prepack
>>>>>>> a1545631
        if use_relu:
            Y_q_ref[Y_q_ref < Y_zp] = Y_zp
        if use_multi_dim_input:
            Y_q_ref = np.reshape(
                Y_q_ref, (3, int(batch_size / 3), output_channels))
        # Assert equal
        np.testing.assert_equal(Y_q_ref, Y_q.int_repr().numpy())
    # Test both per-tensor and per-channel quantization
    # Reference quantized result from PyTorch Linear operator
    W_fp32 = W_q.dequantize().to(dtype=torch.float)
    X_fp32 = X_q.dequantize().to(dtype=torch.float)
    b_fp32 = b_q.dequantize().to(dtype=torch.float) if use_bias else None
    Y_fp32_ref = F.linear(X_fp32, W_fp32, b_fp32)
    if use_relu:
        Y_fp32_ref[Y_fp32_ref < 0.0] = 0.0
    Y_q_ref2 = torch.quantize_per_tensor(
        Y_fp32_ref, Y_scale, Y_zp, torch.quint8)
    # Assert equal
    np.testing.assert_equal(
        Y_q_ref2.int_repr().numpy(), Y_q.int_repr().numpy())
"""Tests the correctness of the quantized::linear_unpack op."""
@given(W=hu.tensor(shapes=hu.array_shapes(2, 2,),
                   qparams=hu.qparams(dtypes=torch.qint8)),
       use_channelwise=st.booleans())
def test_qlinear_unpack_op(self, W, use_channelwise, qengine):
    W, (W_scale, W_zp, torch_type) = W
    if qengine is 'qnnpack':
        use_channelwise = False
    if use_channelwise:
        output_channels = W.shape[0]
        W_scales = torch.rand(output_channels).to(torch.double)
        W_zps = torch.round(torch.rand(output_channels)
                            * 100 - 50).to(torch.int64)
    qlinear_prepack = torch.ops.quantized.linear_prepack
    qlinear_unpack = torch.ops.quantized.linear_unpack

    W = torch.from_numpy(W)
    if use_channelwise:
        W_q = torch.quantize_per_channel(
            W, W_scales, W_zps, 0, dtype=torch_type)
    else:
        W_q = torch.quantize_per_tensor(W, scale=W_scale, zero_point=W_zp,
                                        dtype=torch_type)
    # Weight prepacking operator for quantized Linear
    W_prepack = qlinear_prepack(W_q)
    # Weight unpack operator for quantized Linear (Used for serialization)
    W_q_origin = qlinear_unpack(W_prepack)[0]
    # Assert equal
    np.testing.assert_equal(W_q.int_repr(), W_q_origin.int_repr().numpy())
    if use_channelwise:
        np.testing.assert_array_almost_equal(np.float32(W_q.q_per_channel_scales().numpy()),
                                             np.float32(
                                                 W_q_origin.q_per_channel_scales().numpy()),
                                             decimal=4)
        np.testing.assert_equal(W_q.q_per_channel_zero_points(
        ).numpy(), W_q_origin.q_per_channel_zero_points().numpy())
    else:
        np.testing.assert_equal(np.float32(
            W_q.q_scale()), np.float32(W_q_origin.q_scale()))
        np.testing.assert_equal(
            W_q.q_zero_point(), W_q_origin.q_zero_point())

class TestQuantizedLinear(unittest.TestCase):
    """Tests the correctness of the quantized linear and linear_relu op."""
    def test_qlinear(self):
        print(torch.backends.quantized.get_supported_qengines())
        if 'qnnpack' in torch.backends.quantized.get_supported_qengines():
            if not IS_WINDOWS and not IS_PPC and not TEST_WITH_UBSAN:
                with enable_mobile_quantized_engine():
                    test_qlinear_op(self, qengine='qnnpack')
        if torch.fbgemm_is_cpu_supported():
            test_qlinear_op(self, qengine='fbgemm')

    """Tests the correctness of the quantized::linear_unpack op."""
    def test_qlinear_unpack(self):
        print(torch.backends.quantized.get_supported_qengines())
        if 'qnnpack' in torch.backends.quantized.get_supported_qengines():
            if not IS_WINDOWS and not IS_PPC and not TEST_WITH_UBSAN:
                with enable_mobile_quantized_engine():
                    test_qlinear_unpack_op(self, qengine='qnnpack')
        if torch.fbgemm_is_cpu_supported():
            test_qlinear_unpack_op(self, qengine='fbgemm')


@given(batch_size=st.integers(1, 3),
       input_channels_per_group=st.sampled_from([2, 4, 5, 8, 16, 32]),
       height=st.integers(10, 16),
       width=st.integers(7, 14),
       output_channels_per_group=st.sampled_from([2, 4, 5, 8, 16, 32]),
       groups=st.integers(1, 3),
       kernel_h=st.integers(1, 7),
       kernel_w=st.integers(1, 7),
       stride_h=st.integers(1, 2),
       stride_w=st.integers(1, 2),
       pad_h=st.integers(0, 2),
       pad_w=st.integers(0, 2),
       dilation=st.integers(1, 2),
       X_scale=st.floats(1.2, 1.6),
       X_zero_point=st.integers(0, 4),
       W_scale=st.lists(st.floats(0.2, 1.6), min_size=1, max_size=2),
       W_zero_point=st.lists(st.integers(-5, 5), min_size=1, max_size=2),
       Y_scale=st.floats(4.2, 5.6),
       Y_zero_point=st.integers(0, 4),
       use_bias=st.booleans(),
       use_relu=st.booleans(),
       use_channelwise=st.booleans())
def test_qconv_op(
        self,
        batch_size,
        input_channels_per_group,
        height,
        width,
        output_channels_per_group,
        groups,
        kernel_h,
        kernel_w,
        stride_h,
        stride_w,
        pad_h,
        pad_w,
        dilation,
        X_scale,
        X_zero_point,
        W_scale,
        W_zero_point,
        Y_scale,
        Y_zero_point,
        use_bias,
        use_relu,
        use_channelwise,
        qengine
):
    qconv = torch.ops.quantized.conv2d
    if qengine is 'qnnpack':
        use_channelwise = False
    if use_relu:
        qconv = torch.ops.quantized.conv2d_relu
    qconv_prepack = torch.ops.quantized.conv_prepack
    # C
    input_channels = input_channels_per_group * groups
    # K
    output_channels = output_channels_per_group * groups
    dilation_h = dilation_w = dilation
    # Padded input size should be at least as big as dilated kernel
    assume(height + 2 * pad_h >= dilation_h * (kernel_h - 1) + 1)
    assume(width + 2 * pad_w >= dilation_w * (kernel_w - 1) + 1)
    W_scale = W_scale * output_channels
    W_zero_point = W_zero_point * output_channels
    # Resize W_scale and W_zero_points arrays equal to output_channels
    W_scale = W_scale[:output_channels]
    W_zero_point = W_zero_point[:output_channels]
    # For testing, we use small values for weights and for activations so that no overflow occurs
    # in vpmaddubsw instruction. If the overflow occurs in qconv implementation and if there is no overflow
    # in reference we can't exactly match the results with reference.
    # Please see the comment in qconv implementation file (aten/src/ATen/native/quantized/cpu/qconv.cpp)
    # for more details.
    W_value_min = -5
    W_value_max = 5
    # the operator expects them in the format (output_channels, input_channels/groups, kernel_h, kernel_w)
    W_init = torch.from_numpy(
        np.random.randint(
            W_value_min,
            W_value_max,
            (output_channels, int(input_channels / groups), kernel_h, kernel_w)),
    )
    b_init = torch.from_numpy(np.random.randint(0, 10, (output_channels,)))
    stride = [stride_h, stride_w]
    pad = [pad_h, pad_w]
    dilation = [dilation_h, dilation_w]
    X_value_min = 0
    X_value_max = 4
    X_init = torch.from_numpy(np.random.randint(
        X_value_min, X_value_max, (batch_size, input_channels, height, width)))
    X = X_scale * (X_init - X_zero_point).to(dtype=torch.float)
    if use_channelwise:
        W_scales_tensor = torch.tensor(W_scale, dtype=torch.float)
        W_zero_points_tensor = torch.tensor(W_zero_point, dtype=torch.float)
        W = W_scales_tensor.reshape(-1, 1, 1, 1) * (W_init.to(dtype=torch.float) -
                                                    W_zero_points_tensor.reshape(-1, 1, 1, 1)).to(dtype=torch.float)
        b = X_scale * W_scales_tensor * (b_init - 0).to(dtype=torch.float)
    else:
        W = W_scale[0] * (W_init - W_zero_point[0]).to(dtype=torch.float)
        b = X_scale * W_scale[0] * (b_init - 0).to(dtype=torch.float)
    # Existing floating point conv operator
    conv_op = torch.nn.Conv2d(input_channels,
                              output_channels,
                              (kernel_h, kernel_w),
                              (stride_h, stride_w),
                              (pad_h, pad_w),
                              (dilation_h, dilation_w),
                              groups)
    # assign weights
    conv_op.weight = torch.nn.Parameter(W, requires_grad=False)
    conv_op.bias = torch.nn.Parameter(b, requires_grad=False) if use_bias else None
    result_ref = conv_op(X)
    if use_relu:
        relu = torch.nn.ReLU()
        result_ref = relu(result_ref)
    # quantize reference results for comparision
    result_ref_q = torch.quantize_per_tensor(result_ref, scale=Y_scale, zero_point=Y_zero_point, dtype=torch.quint8)
    X_q = torch.quantize_per_tensor(X, scale=X_scale, zero_point=X_zero_point, dtype=torch.quint8)
    if use_channelwise:
        W_q = torch.quantize_per_channel(W,
                                         W_scales_tensor,
                                         W_zero_points_tensor.to(dtype=torch.long),
                                         0,
                                         dtype=torch.qint8)
    else:
        W_q = torch.quantize_per_tensor(W, scale=W_scale[0], zero_point=W_zero_point[0], dtype=torch.qint8)
    bias_float = b if use_bias else None
    W_prepack = qconv_prepack(W_q, bias_float, stride, pad, dilation, groups)
    Y_q = qconv(
        X_q,
        W_prepack,
        stride,
        pad,
        dilation,
        groups,
        Y_scale,
        Y_zero_point,
    )
    # Make sure the results match
    # assert_array_almost_equal compares using the following formula:
    #     abs(desired-actual) < 1.5 * 10**(-decimal)
    # (https://docs.scipy.org/doc/numpy/reference/generated/numpy.testing.assert_almost_equal.html)
    # We use decimal = 0 to ignore off-by-1 differences between reference and
    # test. Off-by-1 differences arise due to the order of round and
    # zero_point addition operation, i.e., if addition followed by round is
    # used by reference and round followed by addition is used by test, the
    # results may differ by 1.
    # For example, the result of round(2.5) + 1 is 3 while round(2.5 + 1) is 4
    # assuming the rounding mode is round-to-nearest, ties-to-even.
    np.testing.assert_array_almost_equal(result_ref_q.int_repr().numpy(), Y_q.int_repr().numpy(), decimal=0)

@given(X=hu.tensor_conv2d(min_batch=1, max_batch=3,
                          min_in_channels=1, max_in_channels=7,
                          min_out_channels=1, max_out_channels=7,
                          H_range=(6, 12), W_range=(6, 12),
                          kH_range=(3, 5), kW_range=(3, 5),
                          max_groups=4,
                          qparams=[hu.qparams(dtypes=torch.quint8,
                                              zero_point_min=0,
                                              zero_point_max=0),
                                   hu.qparams(dtypes=torch.qint8,
                                              zero_point_min=0,
                                              zero_point_max=0),
                                   hu.qparams(dtypes=torch.qint32,
                                              zero_point_min=0,
                                              zero_point_max=0)]),
       strideH=st.integers(1, 3), strideW=st.integers(1, 3),
       padH=st.integers(1, 2), padW=st.integers(1, 2),
       channelwise=st.booleans())
def test_qconv_unpack_op(self, X, strideH, strideW, padH, padW, channelwise, qengine):
    (inputs, filters, bias, groups) = X
    if qengine is 'qnnpack':
        channelwise = False
    inputs, (inputs_scale, inputs_zero_point, inputs_qtype) = inputs
    filters, (filters_scale, filters_zero_point, filters_qtype) = filters
    bias, (bias_scale, bias_zero_point, bias_qtype) = bias
    if channelwise:
        output_channels = filters.shape[0]
        filters_scale = torch.tensor([filters_scale] * output_channels)
        filters_zero_point = torch.tensor([filters_zero_point] * output_channels)
    qconv_prepack = torch.ops.quantized.conv_prepack
    qconv_unpack = torch.ops.quantized.conv_unpack
    W = torch.from_numpy(filters).to(torch.float)
    if channelwise:
        W_q = torch.quantize_per_channel(W,
                                         scales=filters_scale,
                                         zero_points=filters_zero_point,
                                         axis=0,
                                         dtype=filters_qtype)
    else:
        W_q = torch.quantize_per_tensor(W, scale=filters_scale, zero_point=filters_zero_point, dtype=filters_qtype)
    # Pack weights using weight packing operator
    strides = [strideH, strideW]
    paddings = [padH, padW]
    dilations = [1, 1]
    bias = torch.from_numpy(bias).to(torch.float)
    W_packed = qconv_prepack(W_q, bias, strides, paddings, dilations, groups)
    # Unpack weights weight unpacking operator (Used for serialization)
    W_unpacked = qconv_unpack(W_packed)[0]
    bias = qconv_unpack(W_packed)[1]
    # Assert equal
    np.testing.assert_equal(W_q.int_repr().numpy(), W_unpacked.int_repr().numpy())
    if channelwise:
        np.testing.assert_array_almost_equal(np.float32(W_q.q_per_channel_scales().numpy()),
                                             np.float32(W_unpacked.q_per_channel_scales().numpy()),
                                             decimal=4)
        np.testing.assert_equal(W_q.q_per_channel_zero_points().numpy(), W_unpacked.q_per_channel_zero_points().numpy())
    else:
        np.testing.assert_equal(np.float32(W_q.q_scale()), np.float32(W_unpacked.q_scale()))
        np.testing.assert_equal(W_q.q_zero_point(), W_unpacked.q_zero_point())

<<<<<<< HEAD
=======
@unittest.skipUnless('fbgemm' in torch.backends.quantized.supported_engines,
                     " Quantized operations require FBGEMM. FBGEMM is only optimized for CPUs"
                     " with instruction set support avx2 or newer.")
>>>>>>> a1545631
class TestQuantizedConv(unittest.TestCase):
    """Tests the correctness of quantized convolution op."""
    def test_qconv(self):
        if 'qnnpack' in torch.backends.quantized.get_supported_qengines():
            if not IS_WINDOWS and not IS_PPC and not TEST_WITH_UBSAN:
                with enable_mobile_quantized_engine():
                    test_qconv_op(self, qengine='qnnpack')
        if torch.fbgemm_is_cpu_supported():
            test_qconv_op(self, qengine='fbgemm')

    """Tests the correctness of the quantized::qconv_unpack op."""
    def test_qconv_unpack(self):
        if 'qnnpack' in torch.backends.quantized.get_supported_qengines():
            if not IS_WINDOWS and not IS_PPC and not TEST_WITH_UBSAN:
                with enable_mobile_quantized_engine():
                    test_qconv_unpack_op(self, qengine='qnnpack')
        if torch.fbgemm_is_cpu_supported():
            test_qconv_unpack_op(self, qengine='fbgemm')

@unittest.skipIf(not TEST_WITH_QNNPACK, "This Pytorch Build has not been built with QNNPACK")
@unittest.skipIf(IS_WINDOWS, "QNNPACK has not been built for Windows")
@unittest.skipIf(IS_PPC, "QNNPACK is not currently supported on ppc64le")
@unittest.skipIf(TEST_WITH_UBSAN,
                 "QNNPACK does not play well with UBSAN at the moment,"
                 " so we skip the test if we are in a UBSAN environment.")
class TestQNNPackOps(TestCase):
    """Tests the correctness of the quantized::qnnpack_relu op."""
    @given(X=hu.tensor(shapes=hu.array_shapes(1, 5, 1, 5),
                       qparams=hu.qparams(dtypes=torch.quint8,
                                          zero_point_min=0,
                                          zero_point_max=0)))
    def test_qnnpack_relu(self, X):
        with enable_mobile_quantized_engine():
            X, (scale, zero_point, torch_type) = X
            relu = torch.nn.functional.relu
            X = torch.from_numpy(X)
            Y = X.clone()

            qX = torch.quantize_per_tensor(X, scale=scale, zero_point=zero_point, dtype=torch_type)
            qY_hat = relu(qX)

            Y[Y < 0] = 0
            qY = torch.quantize_per_tensor(Y, scale=scale, zero_point=zero_point, dtype=torch_type)
            self.assertEqual(qY, qY_hat)

    """Tests the correctness of the quantized::add (qnnpack) op."""
    @given(A=hu.tensor(shapes=hu.array_shapes(1, 5, 1, 5),
                       qparams=hu.qparams(dtypes=torch.quint8)),
           zero_point=st.sampled_from([0, 2, 5, 15, 127]),
           scale_A=st.sampled_from([0.001, 0.057, 0.889, 12.3]),
           scale_B=st.sampled_from([0.008, 0.0821, 0.67, 7]),
           scale_C=st.sampled_from([0.003, 0.07821, 0.457, 7.34]),)
    def test_qnnpack_add(self, A, zero_point, scale_A, scale_B, scale_C):
        with enable_mobile_quantized_engine():
            A_temp = A
            A, (scale_a, zero_point_A, torch_type) = A_temp
            B, (scale_b, zero_point_B, torch_type) = A_temp
            A = torch.from_numpy(A)
            B = torch.from_numpy(B)

            assume(scale_A // scale_C >= 2**-14)
            assume(scale_A // scale_C < 2**8)
            assume(scale_B // scale_C >= 2**-14)
            assume(scale_B // scale_C < 2**8)

            zero_point_C = 127
            qA = torch.quantize_per_tensor(A, scale=scale_A, zero_point=zero_point,
                                           dtype=torch.quint8)
            qB = torch.quantize_per_tensor(B, scale=scale_B, zero_point=zero_point,
                                           dtype=torch.quint8)

            # Add ground truth
            C = (qA.dequantize() + qB.dequantize()).numpy()

            qC = _quantize(C, scale_C, zero_point_C)

            qC_qnnp = torch.ops.quantized.add(qA, qB, scale_C, zero_point_C)

            np.testing.assert_equal(qC, qC_qnnp.int_repr(),
                                    "Quantized addition failed.")

            Crelu = C.copy()
            Crelu[C < 0] = 0
            qCrelu = _quantize(Crelu, scale_C, zero_point_C)
            qCrelu_hat = torch.ops.quantized.add_relu(qA, qB, scale=scale_C, zero_point=zero_point_C)
            np.testing.assert_equal(qCrelu, qCrelu_hat.int_repr(),
                                    "Quantized addition with ReLU failed.")

            A = torch.ones((0, 2), dtype=torch.float32)
            qA = torch.quantize_per_tensor(A, scale=scale_A, zero_point=zero_point_A,
                                           dtype=torch.quint8)
            qC = torch.ops.quantized.add(qA, qA, scale_C, zero_point_C)
            np.testing.assert_equal(qC.size(), qA.size(),
                                    "Quantized addition with batch size 0 failed.")

    """Tests the correctness of quantized::qnnpack_maxpool2d op."""
    @given(A=hu.tensor(shapes=hu.array_shapes(4, 4, 3, 5),
                       qparams=hu.qparams(dtypes=torch.quint8)),
           kernel=st.sampled_from([2, 4]),
           stride=st.sampled_from([1, 2]),
           padding=st.sampled_from([1, 2]))
    def test_qnnpack_maxpool2d(self, A, kernel, stride, padding):
        import torch.nn.functional as F

        with enable_mobile_quantized_engine():
            A, (scale, zero_point, torch_type) = A
            X = torch.from_numpy(A)
            np_type = np.uint8
            dilation = 1

            # Check constraints
            assume(kernel // 2 >= padding)  # Kernel cannot be overhanging!

            iH, iW = X.shape[-2:]

            oH = pool_output_shape(iH, kernel, padding, stride, dilation)
            assume(oH > 0)
            oW = pool_output_shape(iW, kernel, padding, stride, dilation)
            assume(oW > 0)

            k = (kernel, kernel)
            s = (stride, stride)
            d = (dilation, dilation)
            p = (padding, padding)

            q_max_pool = torch.ops.quantized.max_pool2d

            a = scale * (X - zero_point).to(dtype=torch.float)
            qa = torch.quantize_per_tensor(a, scale=scale, zero_point=zero_point,
                                           dtype=torch_type)

            a_ref = qa.dequantize()

            a_pool = F.max_pool2d(a_ref, kernel_size=k, stride=s, padding=p,
                                  dilation=d)

            a_pool_nhwc = a_pool.permute([0, 2, 3, 1])

            qa_pool = q_max_pool(qa, k, s, p, d)

            qa_pool_int = qa_pool.dequantize()
            np.testing.assert_equal(a_pool.numpy(), qa_pool_int.numpy())

            A = torch.ones((0, 2, 4, 4), dtype=torch.float32)
            qa = torch.quantize_per_tensor(A, scale=scale, zero_point=zero_point,
                                           dtype=torch_type)
            qc = q_max_pool(qa, k, s, p, d)
            oH = pool_output_shape(4, kernel, padding, stride, dilation)
            oW = pool_output_shape(4, kernel, padding, stride, dilation)
            np.testing.assert_equal(qc.size(), (0, 2, oH, oW),
                                    "Quantized maxpool2d with batch size 0 failed.")

"""Tests the correctness of the tensor comparators."""
class TestComparatorOps(TestCase):
    """Tests the element-wise equality ops."""
    @given(A=hu.tensor(shapes=((3, 4, 5),),
                       qparams=hu.qparams()),
           B=hu.tensor(shapes=((5,), (1, 5), (1, 1, 5), (4, 5), (3, 4, 5)),
                       qparams=hu.qparams()))
    def test_compare_tensor_tensor(self, A, B):
        A, (scale_a, zero_point_a, dtype_a) = A
        B, (scale_b, zero_point_b, dtype_b) = B
        tA = torch.from_numpy(A)
        tB = torch.from_numpy(B)

        qA = torch.quantize_per_tensor(tA, scale=scale_a, zero_point=zero_point_a,
                                       dtype=dtype_a)
        qB = torch.quantize_per_tensor(tB, scale=scale_b, zero_point=zero_point_b,
                                       dtype=dtype_b)
        dqA = qA.dequantize()
        dqB = qB.dequantize()

        ops_under_test = ('__eq__', '__ne__', '__ge__', '__le__', '__gt__',
                          '__lt__', 'eq', 'ne', 'ge', 'le', 'gt', 'lt')

        for op in ops_under_test:
            result_ref = getattr(dqA, op)(dqB)
            result = getattr(qA, op)(qB)
            self.assertEqual(result_ref, result,
                             "'tensor.{}(tensor)'' failed".format(op))
            # Reversed broadcasting.
            result_ref = getattr(dqB, op)(dqA)
            result = getattr(qB, op)(qA)
            self.assertEqual(result_ref, result,
                             "'tensor.{}(tensor)'' failed".format(op))

    @unittest.skip("FIXME: Failing due to overflow error without width option")
    @given(A=hu.tensor(shapes=((3, 4, 5),),
                       qparams=hu.qparams()),
           b=st.floats(allow_infinity=False, allow_nan=False))
    def test_compare_tensor_scalar(self, A, b):
        A, (scale_a, zero_point_a, dtype_a) = A
        tA = torch.from_numpy(A)

        qA = torch.quantize_per_tensor(tA, scale=scale_a, zero_point=zero_point_a,
                                       dtype=dtype_a)
        dqA = qA.dequantize()

        ops_under_test_reversible = ('__eq__', '__ne__', '__ge__', '__le__',
                                     '__gt__', '__lt__')
        ops_under_test_nonreversible = ('eq', 'ne', 'ge', 'le', 'gt', 'lt')

        for op in ops_under_test_reversible:
            result_ref = getattr(dqA, op)(b)
            result = getattr(qA, op)(b)
            self.assertEqual(result_ref, result,
                             "'tensor.{}(scalar)'' failed".format(op))
            # Reversed broadcasting.
            result_ref = getattr(b, op)(dqA)
            result = getattr(b, op)(qA)
            self.assertEqual(result_ref, result,
                             "'scalar.{}(tensor)'' failed".format(op))

        for op in ops_under_test_nonreversible:
            result_ref = getattr(dqA, op)(b)
            result = getattr(qA, op)(b)
            self.assertEqual(result_ref, result,
                             "'tensor.{}(scalar)'' failed".format(op))


if __name__ == "__main__":
    run_tests()<|MERGE_RESOLUTION|>--- conflicted
+++ resolved
@@ -1084,7 +1084,6 @@
         self.assertEqual(Y_fp32, Y_fp32_ref,
                          message="torch.ops.quantized.linear_dynamic (fbgemm) results are off")
 
-<<<<<<< HEAD
 @no_deadline
 @given(batch_size=st.integers(1, 4),
        input_channels=st.integers(16, 32),
@@ -1179,24 +1178,6 @@
         # Reference quantized Linear operator
         Y_q_ref = qlinear_ref(X_q0, X_scale, X_zp, W_q0,
                               W_scales[0], W_zps[0], b_q0, Y_scale, Y_zp)
-=======
-@unittest.skipUnless('fbgemm' in torch.backends.quantized.supported_engines,
-                     " Quantized operations require FBGEMM. FBGEMM is only optimized for CPUs"
-                     " with instruction set support avx2 or newer.")
-class TestQuantizedLinear(unittest.TestCase):
-    """Tests the correctness of the quantized linear and linear_relu op."""
-    @no_deadline
-    @given(batch_size=st.integers(1, 4),
-           input_channels=st.integers(16, 32),
-           output_channels=st.integers(4, 8),
-           use_bias=st.booleans(),
-           use_relu=st.booleans(),
-           use_multi_dim_input=st.booleans(),
-           use_channelwise=st.booleans())
-    def test_qlinear(self, batch_size, input_channels, output_channels, use_bias,
-                     use_relu, use_multi_dim_input, use_channelwise):
-        qlinear_prepack = torch.ops.quantized.linear_prepack
->>>>>>> a1545631
         if use_relu:
             Y_q_ref[Y_q_ref < Y_zp] = Y_zp
         if use_multi_dim_input:
@@ -1262,22 +1243,20 @@
 class TestQuantizedLinear(unittest.TestCase):
     """Tests the correctness of the quantized linear and linear_relu op."""
     def test_qlinear(self):
-        print(torch.backends.quantized.get_supported_qengines())
-        if 'qnnpack' in torch.backends.quantized.get_supported_qengines():
+        if 'qnnpack' in torch.backends.quantized.supported_engines:
             if not IS_WINDOWS and not IS_PPC and not TEST_WITH_UBSAN:
                 with enable_mobile_quantized_engine():
                     test_qlinear_op(self, qengine='qnnpack')
-        if torch.fbgemm_is_cpu_supported():
+        if 'fbgemm' in torch.backends.quantized.supported_engines:
             test_qlinear_op(self, qengine='fbgemm')
 
     """Tests the correctness of the quantized::linear_unpack op."""
     def test_qlinear_unpack(self):
-        print(torch.backends.quantized.get_supported_qengines())
-        if 'qnnpack' in torch.backends.quantized.get_supported_qengines():
+        if 'qnnpack' in torch.backends.quantized.supported_engines:
             if not IS_WINDOWS and not IS_PPC and not TEST_WITH_UBSAN:
                 with enable_mobile_quantized_engine():
                     test_qlinear_unpack_op(self, qengine='qnnpack')
-        if torch.fbgemm_is_cpu_supported():
+        if 'fbgemm' in torch.backends.quantized.supported_engines:
             test_qlinear_unpack_op(self, qengine='fbgemm')
 
 
@@ -1491,29 +1470,23 @@
         np.testing.assert_equal(np.float32(W_q.q_scale()), np.float32(W_unpacked.q_scale()))
         np.testing.assert_equal(W_q.q_zero_point(), W_unpacked.q_zero_point())
 
-<<<<<<< HEAD
-=======
-@unittest.skipUnless('fbgemm' in torch.backends.quantized.supported_engines,
-                     " Quantized operations require FBGEMM. FBGEMM is only optimized for CPUs"
-                     " with instruction set support avx2 or newer.")
->>>>>>> a1545631
 class TestQuantizedConv(unittest.TestCase):
     """Tests the correctness of quantized convolution op."""
     def test_qconv(self):
-        if 'qnnpack' in torch.backends.quantized.get_supported_qengines():
+        if 'qnnpack' in torch.backends.quantized.supported_engines:
             if not IS_WINDOWS and not IS_PPC and not TEST_WITH_UBSAN:
                 with enable_mobile_quantized_engine():
                     test_qconv_op(self, qengine='qnnpack')
-        if torch.fbgemm_is_cpu_supported():
+        if 'fbgemm' in torch.backends.quantized.supported_engines:
             test_qconv_op(self, qengine='fbgemm')
 
     """Tests the correctness of the quantized::qconv_unpack op."""
     def test_qconv_unpack(self):
-        if 'qnnpack' in torch.backends.quantized.get_supported_qengines():
+        if 'qnnpack' in torch.backends.quantized.supported_engines:
             if not IS_WINDOWS and not IS_PPC and not TEST_WITH_UBSAN:
                 with enable_mobile_quantized_engine():
                     test_qconv_unpack_op(self, qengine='qnnpack')
-        if torch.fbgemm_is_cpu_supported():
+        if 'fbgemm' in torch.backends.quantized.supported_engines:
             test_qconv_unpack_op(self, qengine='fbgemm')
 
 @unittest.skipIf(not TEST_WITH_QNNPACK, "This Pytorch Build has not been built with QNNPACK")
@@ -1635,7 +1608,7 @@
 
             a_pool_nhwc = a_pool.permute([0, 2, 3, 1])
 
-            qa_pool = q_max_pool(qa, k, s, p, d)
+            qa_pool = q_max_pool(qa, k, s, p, d, ceil_mode=False)
 
             qa_pool_int = qa_pool.dequantize()
             np.testing.assert_equal(a_pool.numpy(), qa_pool_int.numpy())
@@ -1643,7 +1616,7 @@
             A = torch.ones((0, 2, 4, 4), dtype=torch.float32)
             qa = torch.quantize_per_tensor(A, scale=scale, zero_point=zero_point,
                                            dtype=torch_type)
-            qc = q_max_pool(qa, k, s, p, d)
+            qc = q_max_pool(qa, k, s, p, d, ceil_mode=False)
             oH = pool_output_shape(4, kernel, padding, stride, dilation)
             oW = pool_output_shape(4, kernel, padding, stride, dilation)
             np.testing.assert_equal(qc.size(), (0, 2, oH, oW),
