--- conflicted
+++ resolved
@@ -7,16 +7,11 @@
 import torch.nn.intrinsic.quantized as nniq
 import torch.nn.intrinsic.qat as nniqat
 from torch.quantization import \
-    QConfig, QConfigDynamic, default_observer, default_weight_observer, get_observer_dict,\
+    QConfigDynamic, default_observer, default_weight_observer, get_observer_dict,\
     quantize, prepare, convert, prepare_qat, quantize_qat, fuse_modules, \
-<<<<<<< HEAD
-    quantize_dynamic, default_qconfig, default_per_channel_qconfig, default_debug_qconfig, default_qat_qconfig, \
+    quantize_dynamic, default_qconfig, default_debug_qconfig, default_qat_qconfig, \
     default_dynamic_qconfig, HistogramObserver, MinMaxObserver, PerChannelMinMaxObserver, RecordingObserver, QuantWrapper, \
     default_eval_fn
-=======
-    quantize_dynamic, default_qconfig, default_debug_qconfig, default_qat_qconfig, \
-    default_dynamic_qconfig, HistogramObserver, MinMaxObserver, PerChannelMinMaxObserver, RecordingObserver, QuantWrapper
->>>>>>> b53e0a8b
 
 from torch.quantization._quantize_script import quantize_script
 
