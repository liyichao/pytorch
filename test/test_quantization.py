from __future__ import absolute_import, division, print_function, unicode_literals

import torch
import torch.nn.quantized as nnq
<<<<<<< HEAD
from torch.quantization import default_qat_qconfig, \
=======
from torch.quantization import default_qconfig, default_qat_qconfig, \
>>>>>>> f0012bd0
    quantize, prepare, convert, prepare_qat, quantize_qat, fuse_modules

from common_utils import run_tests
from common_quantization import QuantizationTestCase, SingleLayerLinearModel, \
    TwoLayerLinearModel, SkipQuantModel, QuantStubModel, \
    ModForFusion, ManualLinearQATModel, ManualConvLinearQATModel, test_only_eval_fn, test_only_train_fn

from common_quantization import AnnotatedTwoLayerLinearModel, AnnotatedNestedModel, \
    AnnotatedSubNestedModel, AnnotatedCustomConfigNestedModel

class PostTrainingQuantTest(QuantizationTestCase):
    def test_single_layer(self):
        r"""Quantize SingleLayerLinearModel which has one Linear module, make sure it is swapped
        to nnq.Linear which is the quantized version of the module
        """
        model = SingleLayerLinearModel()
        model = prepare(model)
        # Check if observers and quant/dequant nodes are inserted
        self.checkNoPrepModules(model)
        self.checkHasPrepModules(model.fc1)
        self.checkObservers(model)

        test_only_eval_fn(model, self.calib_data)
        convert(model)

        def checkQuantized(model):
            self.checkNoPrepModules(model)
            self.checkHasPrepModules(model.fc1)
            self.checkWrappedQuantizedLinear(model.fc1)
            test_only_eval_fn(model, self.calib_data)

        checkQuantized(model)

        # test one line API
        model = quantize(SingleLayerLinearModel(), test_only_eval_fn, self.calib_data)
        checkQuantized(model)

    def test_two_layers(self):
        r"""TwoLayerLinearModel has two Linear modules but we only quantize the second one
        `fc2`, and `fc1`is not quantized
        """
        model = AnnotatedTwoLayerLinearModel()
        model = prepare(model)

        self.checkNoPrepModules(model)
        self.checkObservers(model)
        self.checkNoPrepModules(model.fc1)
        self.checkHasPrepModules(model.fc2)

        test_only_eval_fn(model, self.calib_data)
        convert(model)

        def checkQuantized(model):
            self.checkNoPrepModules(model)
            self.checkNoPrepModules(model.fc1)
            self.checkHasPrepModules(model.fc2)
            self.assertEqual(type(model.fc1), torch.nn.Linear)
            self.checkWrappedQuantizedLinear(model.fc2)
            test_only_eval_fn(model, self.calib_data)

        checkQuantized(model)

        # test one line API
        model = quantize(AnnotatedTwoLayerLinearModel(), test_only_eval_fn, self.calib_data)
        checkQuantized(model)

    def test_nested1(self):
        r"""Test quantization for nested model, top level 'fc3' and
        'fc1' of submodule 'sub2', 'sub2.fc2' is not quantized
        """
        model = AnnotatedNestedModel()

        def checkPrepModules(model, before_calib=False):
            if before_calib:
                self.checkObservers(model)
            self.checkNoPrepModules(model)
            self.checkNoPrepModules(model.sub1)
            self.checkNoPrepModules(model.sub1.fc)
            self.checkNoPrepModules(model.sub1.relu)
            self.checkNoPrepModules(model.sub2)
            self.checkHasPrepModules(model.sub2.fc1)
            self.checkNoPrepModules(model.sub2.fc2)
            self.checkHasPrepModules(model.fc3)

        model = prepare(model)
        checkPrepModules(model, True)
        test_only_eval_fn(model, self.calib_data)
        convert(model)

        def checkQuantized(model):
            checkPrepModules(model)
            self.checkLinear(model.sub1.fc)
            self.checkWrappedQuantizedLinear(model.fc3)
            self.checkWrappedQuantizedLinear(model.sub2.fc1)
            self.checkLinear(model.sub2.fc2)
            test_only_eval_fn(model, self.calib_data)

        checkQuantized(model)

        # test one line API
        model = quantize(AnnotatedNestedModel(), test_only_eval_fn, self.calib_data)
        checkQuantized(model)


    def test_nested2(self):
        model = AnnotatedSubNestedModel()
        model = prepare(model)

        def checkPrepModules(model, before_calib=False):
            if before_calib:
                self.checkObservers(model)
            self.checkNoPrepModules(model)
            self.checkNoPrepModules(model.sub1)
            self.checkNoPrepModules(model.sub1.fc)
            self.checkNoPrepModules(model.sub1.relu)
            self.checkHasPrepModules(model.sub2)
            self.checkNoPrepModules(model.sub2.module.fc1)
            self.checkNoPrepModules(model.sub2.module.fc2)
            self.checkHasPrepModules(model.fc3)

        checkPrepModules(model, True)

        test_only_eval_fn(model, self.calib_data)
        convert(model)

        def checkQuantized(model):
            checkPrepModules(model)
            self.checkLinear(model.sub1.fc)
            self.assertEqual(type(model.sub1.relu), torch.nn.ReLU)
            self.checkQuantizedLinear(model.sub2.module.fc1)
            self.checkQuantizedLinear(model.sub2.module.fc2)
            self.checkWrappedQuantizedLinear(model.fc3)
            test_only_eval_fn(model, self.calib_data)

        checkQuantized(model)

        # test one line API
        model = quantize(AnnotatedSubNestedModel(), test_only_eval_fn, self.calib_data)
        checkQuantized(model)

    def test_nested3(self):
        r"""More complicated nested test case with child qconfig overrides
        parent qconfig
        """
        model = AnnotatedCustomConfigNestedModel()
        model = prepare(model)

        def checkPrepModules(model, before_calib=False):
            if before_calib:
                self.checkObservers(model)
            self.checkNoPrepModules(model)
            self.checkNoPrepModules(model.sub1)
            self.checkNoPrepModules(model.sub1.fc)
            self.checkNoPrepModules(model.sub1.relu)
            self.checkNoPrepModules(model.sub2)
            self.checkHasPrepModules(model.sub2.fc1)
            self.checkHasPrepModules(model.sub2.fc2)
            self.checkHasPrepModules(model.fc3)

        checkPrepModules(model, True)

        test_only_eval_fn(model, self.calib_data)
        convert(model)

        def checkQuantized(model):
            checkPrepModules(model)
            self.checkWrappedQuantizedLinear(model.sub2.fc1)
            self.checkWrappedQuantizedLinear(model.sub2.fc2)
            self.checkWrappedQuantizedLinear(model.fc3)
            test_only_eval_fn(model, self.calib_data)

        checkQuantized(model)

        # test one line API
        model = quantize(AnnotatedCustomConfigNestedModel(), test_only_eval_fn, self.calib_data)
        checkQuantized(model)

    def test_skip_quant(self):
        r"""The case when we want to skip quantizing some layers
        """

        model = SkipQuantModel()
        prepare(model)
        self.checkObservers(model)

        test_only_eval_fn(model, self.calib_data)
        convert(model)

        def checkQuantized(model):
            self.checkLinear(model.fc)
            self.checkQuantDequant(model.sub)
            self.checkQuantizedLinear(model.sub.module.fc1)
            self.checkQuantizedLinear(model.sub.module.fc2)
            self.assertEqual(type(model.sub.module.relu), nnq.ReLU)
            test_only_eval_fn(model, self.calib_data)

        checkQuantized(model)

        # test one line API
        model = quantize(SkipQuantModel(), test_only_eval_fn, self.calib_data)
        checkQuantized(model)


    def test_manual(self):
        r"""User inserts QuantStub and DeQuantStub in model code
        and call the quantization utility functions.
        """
        model = QuantStubModel()
        # propagate the qconfig of parents to children, model is changed
        # inplace
        prepare(model)
        self.checkObservers(model)

        test_only_eval_fn(model, self.calib_data)
        convert(model)

        def checkQuantized(model):
            self.assertEqual(type(model.fc), nnq.Linear)
            test_only_eval_fn(model, self.calib_data)

        checkQuantized(model)

        # test one line API
        model = quantize(QuantStubModel(), test_only_eval_fn, self.calib_data)
        checkQuantized(model)

class QuantizationAwareTrainingTest(QuantizationTestCase):
    def test_manual(self):
        model = ManualLinearQATModel()
        model = prepare_qat(model)
        self.checkObservers(model)
        test_only_train_fn(model, self.train_data)
        convert(model)

        def checkQuantized(model):
            self.assertEqual(type(model.fc1), nnq.Linear)
            self.assertEqual(type(model.fc2), nnq.Linear)
            test_only_eval_fn(model, self.calib_data)
        checkQuantized(model)

        model = quantize_qat(ManualLinearQATModel(), test_only_train_fn, self.train_data)
        checkQuantized(model)

    def test_eval_only_fake_quant(self):
        r"""Using FakeQuant in evaluation only mode,
        this is useful for estimating accuracy loss when we quantize the
        network
        """
        model = ManualLinearQATModel()
        model.qconfig = default_qat_qconfig

        model = prepare_qat(model)
        self.checkObservers(model)

        model.eval()
        test_only_eval_fn(model, self.calib_data)

    def test_conv_linear(self):
        model = ManualConvLinearQATModel()
        model.qconfig = default_qat_qconfig

        model = prepare_qat(model)
        self.checkObservers(model)

        test_only_train_fn(model, self.img_data)
        convert(model)

        def checkQuantized(model):
            self.assertEqual(type(model.conv), nnq.Conv2d)
            self.assertEqual(type(model.fc1), nnq.Linear)
            self.assertEqual(type(model.fc2), nnq.Linear)
            test_only_eval_fn(model, self.img_data)

        checkQuantized(model)

        model = ManualConvLinearQATModel()
        model.qconfig = default_qat_qconfig
        model = quantize_qat(model, test_only_train_fn, self.img_data)
        checkQuantized(model)


class FusionTest(QuantizationTestCase):
    def test_fuse_module_train(self):
        import torch.nn._intrinsic.modules.fused as torch_fused
        testMod = ModForFusion()
        testMod.train()
        fuse_modules(testMod, [['conv1', 'bn1', 'relu1'],
                               ['sub1.conv', 'sub1.bn']])
        self.assertEqual(type(testMod.conv1), torch_fused.ConvBnReLU2d,
                         "Fused Conv + BN + Relu first layer")
        self.assertEqual(type(testMod.bn1), torch.nn.Identity,
                         "Fused Conv + BN + Relu (skipped BN)")
        self.assertEqual(type(testMod.relu1), torch.nn.Identity,
                         "Fused Conv + BN + Relu (skipped Relu)")

        self.assertEqual(type(testMod.sub1.conv), torch_fused.ConvBn2d,
                         "Fused submodule Conv + BN")
        self.assertEqual(type(testMod.sub1.bn), torch.nn.Identity,
                         "Fused submodule Conv + BN (skipped BN)")
        self.assertEqual(type(testMod.sub2.conv), torch.nn.Conv2d,
                         "Non-fused submodule Conv")
        self.assertEqual(type(testMod.sub2.bn), torch.nn.BatchNorm2d,
                         "Non-fused submodule BN")

    def test_fuse_module_eval(self):
        import torch.nn._intrinsic.modules.fused as torch_fused
        testMod = ModForFusion()
        testMod.eval()
        fuse_modules(testMod, [['conv1', 'bn1', 'relu1'] ,
                               ['sub1.conv', 'sub1.bn']])
        self.assertEqual(type(testMod.conv1), torch_fused.ConvReLU2d,
                         "Fused Conv + BN + Relu first layer (BN is folded)")
        self.assertEqual(type(testMod.conv1[0]), torch.nn.Conv2d,
                         "Fused Conv + BN + Relu (Conv + folded BN only)")
        self.assertEqual(type(testMod.conv1[1]), torch.nn.ReLU,
                         "Fused Conv + BN + Relu second layer (Relu only)")
        self.assertEqual(type(testMod.bn1), torch.nn.Identity,
                         "Fused Conv + BN + Relu second layer (Skipped BN)")
        self.assertEqual(type(testMod.relu1), torch.nn.Identity,
                         "Fused Conv + BN + Relu second layer (Skipped Relu)")

        self.assertEqual(type(testMod.sub1.conv), torch.nn.Conv2d,
                         "Fused submodule Conv + folded BN")
        self.assertEqual(type(testMod.sub1.bn), torch.nn.Identity,
                         "Fused submodule (skipped BN)")
        self.assertEqual(type(testMod.sub2.conv), torch.nn.Conv2d,
                         "Non-fused submodule Conv")
        self.assertEqual(type(testMod.sub2.bn), torch.nn.BatchNorm2d,
                         "Non-fused submodule BN")


if __name__ == '__main__':
    run_tests()<|MERGE_RESOLUTION|>--- conflicted
+++ resolved
@@ -2,11 +2,7 @@
 
 import torch
 import torch.nn.quantized as nnq
-<<<<<<< HEAD
-from torch.quantization import default_qat_qconfig, \
-=======
 from torch.quantization import default_qconfig, default_qat_qconfig, \
->>>>>>> f0012bd0
     quantize, prepare, convert, prepare_qat, quantize_qat, fuse_modules
 
 from common_utils import run_tests
