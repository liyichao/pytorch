--- conflicted
+++ resolved
@@ -11,12 +11,8 @@
     quantize, prepare, convert, prepare_qat, quantize_qat, fuse_modules, \
     quantize_script, \
     quantize_dynamic, default_qconfig, default_debug_qconfig, default_qat_qconfig, \
-<<<<<<< HEAD
     default_observer, default_weight_observer, \
-    default_dynamic_qconfig, HistogramObserver, MinMaxObserver, TensorObserver, QuantWrapper
-=======
     default_dynamic_qconfig, HistogramObserver, MinMaxObserver, PerChannelMinMaxObserver, TensorObserver, QuantWrapper
->>>>>>> 853a301d
 
 from common_utils import run_tests
 from common_quantization import QuantizationTestCase, \
