#!/usr/bin/env python3
from __future__ import absolute_import, division, print_function, unicode_literals

import concurrent.futures
import sys
import unittest
from unittest import mock

import torch
import torch.distributed as dist
import torch.distributed.rpc_backend_registry as rpc_backend_registry
from collections import namedtuple
from common_utils import load_tests
<<<<<<< HEAD
from torch.distributed.rpc_api import RpcBackend
from dist_utils import dist_init, BACKEND, INIT_METHOD_TEMPLATE
=======
from dist_utils import dist_init
from torch.distributed import ProcessGroupAgent
from torch.distributed.internal_rpc_utils import _internal_rpc_pickler, PythonUDF
from torch.distributed.rpc_api import RpcBackend


def requires_process_group_agent(func):
    from torch.distributed.rpc_api import _agent
    return unittest.skipUnless(
        isinstance(_agent, ProcessGroupAgent),
        "Only ProcessGroupAgent supports global termination detection",
    )


BACKEND = getenv("RPC_BACKEND", RpcBackend.PROCESS_GROUP)
RPC_INIT_URL = getenv("RPC_INIT_URL", "")
>>>>>>> 86a8971e


VALUE_FUTURE = concurrent.futures.Future()


def stub_init_rpc_backend_handler(self_rank, self_name, init_method):
    return mock.Mock()  # RpcAgent.


def set_value(value):
    VALUE_FUTURE.set_result(value)


# it is used to test python user defined function over rpc
# classes and functions are used to test python user defined class and
# methods over rpc
TensorClass = namedtuple("TensorClass", ["tensors"])


class MyPickleClass:
    def __init__(self):
        self.t = None

    def __getstate__(self):
        (pickled_python_udf, tensors) = _internal_rpc_pickler.serialize(
            PythonUDF(my_tensor_function,
                      (torch.ones(2, 2), torch.ones(2, 2)),
                      None))
        return (pickled_python_udf, tensors)

    def __setstate__(self, obj):
        python_udf = _internal_rpc_pickler.deserialize(obj[0], obj[1])
        result = python_udf.func(python_udf.args[0], python_udf.args[1])
        self.t = result

    def set(self, val):
        self.t = val


class MyClass:
    def __init__(self, a):
        self.a = a

    def my_instance_method(self, b):
        return self.a + b

    @classmethod
    def my_class_method(cls, d, e):
        return d + e

    @staticmethod
    def my_static_method(f):
        return f > 10


def run_nested_pickle(pickle_cls_instance, tensor):
    return pickle_cls_instance.t + tensor


def build_complex_tensors():
    a = torch.ones(3, 3)
    b = [a, a]
    c = [b, b]
    d = [a, b]
    e = {a : d}
    return [a, b, c, d, e]


def my_function(a, b, c):
    return a + b + c


def my_tensor_function(a, b):
    return a + b


def my_complex_tensor_function(list_input, tensor_class_input, dict_input):
    res = list_input[0]
    for t in list_input:
        res += t
    for k, v in dict_input.items():
        res += v
    complex_tensors = tensor_class_input.tensors
    return (res, complex_tensors[0], complex_tensors[1], complex_tensors[2])


def my_rref_function(rref_a, rref_b):
    return rref_a.to_here() + rref_b.to_here()


def no_result():
    print("do nothing")


def nested_rpc(dst):
    return dist.rpc_sync(dst, torch.add, args=(torch.ones(2, 2), 1))

def multi_layer_nested_async_rpc(dst, world_size, ttl):
    # this method returns immediately without blocking the callee, but will
    # generate additional requests.
    if ttl > 0:
        current_dst = "worker{}".format(dst)
        next_dst = (dst + 1) % world_size
        dist.rpc_async(
            current_dst,
            multi_layer_nested_async_rpc,
            args=(
                next_dst,
                world_size,
                ttl - 1
            )
        )
        return 0

def nested_rref(dst):
    return (
        dist.remote(dst, torch.add, args=(torch.ones(2, 2), 1)),
        dist.remote(dst, torch.add, args=(torch.ones(2, 2), 2))
    )


def nested_remote(dst):
    rref = dist.remote(dst, torch.add, args=(torch.ones(2, 2), 3))
    return rref.to_here()


def rref_forward_chain(dst, world_size, rref, ttl):
    if ttl > 0:
        current_dst = "worker{}".format(dst)
        next_dst = (dst + 1) % world_size
        ret_rref = dist.remote(
            current_dst,
            rref_forward_chain,
            args=(
                next_dst,
                world_size,
                rref,
                ttl - 1
            )
        )
        return [ret_rref]
    else:
        return rref.to_here()


def rpc_return_rref(dst):
    return dist.remote(dst, torch.add, args=(torch.ones(2, 2), 1))


def light_rpc():
    return 0


def heavy_rpc(tensor):
    for i in range(1, 100):
        tensor *= i
        tensor /= i + 1
    return 0


def raise_func():
    raise ValueError("Expected error")


# load_tests from common_utils is used to automatically filter tests for
# sharding on sandcastle. This line silences flake warnings
load_tests = load_tests


@unittest.skipIf(
    sys.version_info < (3, 0),
    "Pytorch distributed rpc package " "does not support python2",
)
class RpcTest(object):
    @property
    def world_size(self):
        return 4

    @property
    def init_method(self):
        return INIT_METHOD_TEMPLATE.format(
            file_name=self.file_name, rank=self.rank, world_size=self.world_size
        )

    @dist_init
    def test_worker_id(self):
        n = self.rank + 1
        peer_rank = n % self.world_size
        self_worker_info = dist.get_worker_info()
        peer_worker_info = dist.get_worker_info("worker{}".format(peer_rank))

        self.assertEqual(self_worker_info.name, "worker{}".format(self.rank))
        self.assertEqual(peer_worker_info.name, "worker{}".format(peer_rank))

        with self.assertRaisesRegex(RuntimeError, "Unknown destination worker"):
            unknown_worker_id = dist.get_worker_info("WorkerUnknown")

    @dist_init
    def test_self_add(self):
        self_worker_info = dist.get_worker_info()
        self_worker_name = "worker{}".format(self.rank)

        with self.assertRaisesRegex(
            RuntimeError, "does not support making RPC calls to self"
        ):
            dist.rpc_sync(
                self_worker_info,
                torch.add,
                args=(torch.ones(2, 2), 1)
            )

        with self.assertRaisesRegex(
            RuntimeError, "does not support making RPC calls to self"
        ):
            dist.rpc_sync(
                self_worker_name,
                torch.add,
                args=(torch.ones(2, 2), 1)
            )

    @mock.patch.object(torch.distributed.autograd, "_init")
    @mock.patch.object(torch.distributed.rpc_api, "_init_rref_context")
    def test_register_rpc_backend_and_init_rpc_backend(
        self, mock_init_rref_context, mock_dist_autograd_init
    ):
        backend_name = "stub_backend"
        rpc_backend_registry.register_rpc_backend(
            backend_name, stub_init_rpc_backend_handler
        )
        dist.init_model_parallel(self_name="worker1", backend=backend_name, self_rank=1)

    @unittest.skipIf(
        BACKEND != RpcBackend.PROCESS_GROUP,
        "PROCESS_GROUP rpc backend specific test, skip",
    )
    def test_duplicate_name(self):
        dist.init_process_group(
            backend="gloo", init_method=self.init_method
        )
        with self.assertRaisesRegex(RuntimeError, "is not unique"):
            dist.init_model_parallel(
                self_name="duplicate_name",
                backend=BACKEND,
                self_rank=self.rank,
                init_method=self.init_method,
            )
        dist.join_rpc()

    def test_reinit(self):
        dist.init_process_group(
            backend="gloo", init_method=self.init_method,
        )
        dist.init_model_parallel(
            self_name="worker{}".format(self.rank),
            backend=BACKEND,
            self_rank=self.rank,
            init_method=self.init_method,
        )
        with self.assertRaisesRegex(RuntimeError, "is already initialized"):
            dist.init_model_parallel(
                self_name="worker{}".format(self.rank),
                backend=BACKEND,
                self_rank=self.rank,
                init_method=self.init_method,
            )
        dist.join_rpc()

    def test_init_invalid_backend(self):
        with self.assertRaisesRegex(RuntimeError, "Unrecognized RPC backend"):
            dist.init_model_parallel(
                self_name="worker{}".format(self.rank),
                backend="invalid",
                self_rank=self.rank,
                init_method=self.init_method,
            )

    @unittest.skip("Test is flaky, see https://github.com/pytorch/pytorch/issues/25912")
    def test_invalid_names(self):
        dist.init_process_group(
            backend="gloo", init_method=self.init_method
        )

        with self.assertRaisesRegex(RuntimeError, "Worker name must match"):
            dist.init_model_parallel(self_name="abc*")

        with self.assertRaisesRegex(RuntimeError, "Worker name must match"):
            dist.init_model_parallel(self_name=" ")

        with self.assertRaisesRegex(RuntimeError, "must be non-empty"):
            dist.init_model_parallel(self_name="")

        # If the number in the message does not match, it is likely that the
        # value of MAX_NAME_LEN in RPC WorkerInfo has changed.
        with self.assertRaisesRegex(RuntimeError, "shorter than 128"):
            dist.init_model_parallel(
                self_name="".join(["a" for _ in range(500)]),
                backend=BACKEND,
                self_rank=self.rank,
                init_method=self.init_method,
            )
        dist.join_rpc()

    @dist_init
    def test_add(self):
        n = self.rank + 1
        dst_rank = n % self.world_size
        ret = dist.rpc_sync(
            "worker{}".format(dst_rank),
            torch.add,
            args=(torch.ones(n, n), torch.ones(n, n)),
        )
        self.assertEqual(ret, torch.ones(n, n) * 2)

    @dist_init
    def test_add_with_id(self):
        n = self.rank + 1
        dst_rank = n % self.world_size
        workder_info = dist.get_worker_info("worker{}".format(dst_rank))

        ret = dist.rpc_sync(
            workder_info, torch.add, args=(torch.ones(n, n), torch.ones(n, n))
        )
        self.assertEqual(ret, torch.ones(n, n) * 2)

    @dist_init
    def test_scalar_add(self):
        n = self.rank + 1
        dst_rank = n % self.world_size
        ret = dist.rpc_sync(
            "worker{}".format(dst_rank), torch.add, args=(torch.ones(n, n), n)
        )
        self.assertEqual(ret, (torch.ones(n, n) + n))

    @dist_init
    def test_async_add(self):
        n = self.rank + 1
        dst_rank = n % self.world_size
        fut = dist.rpc_async(
            "worker{}".format(dst_rank),
            torch.add,
            args=(torch.ones(n, n), torch.ones(n, n)),
        )
        self.assertEqual(fut.wait(), torch.ones(n, n) * 2)

    @dist_init
    def test_nonzero(self):
        n = self.rank + 1
        dst_rank = n % self.world_size
        x = torch.ones(self.world_size, self.world_size)
        x[self.rank][self.rank] = 0
        ret = dist.rpc_sync("worker{}".format(dst_rank), torch.nonzero, args=(x,))
        self.assertEqual(ret, x.nonzero())

    @dist_init
    def test_multi_rpc(self):
        dst_rank = (self.rank + 1) % self.world_size
        for i in range(20):
            n = i + self.rank + 1
            ret = dist.rpc_sync(
                "worker{}".format(dst_rank),
                torch.add,
                args=(torch.ones(n, n), torch.ones(n, n)),
            )
            self.assertEqual(ret, torch.ones(n, n) * 2)

    @dist_init
    def test_sync_rpc(self):
        dst_rank = (self.rank + 1) % self.world_size
        for i in range(20):
            dist.sync_rpc()
            n = i + self.rank + 1
            ret1 = dist.rpc_sync(
                "worker{}".format(dst_rank),
                torch.add,
                args=(torch.ones(n, n), torch.ones(n, n)),
            )
            dist.sync_rpc()
            ret2 = dist.rpc_sync(
                "worker{}".format(dst_rank), torch.add, args=(torch.ones(n, n), 2)
            )
            dist.sync_rpc()
            self.assertEqual(ret1, torch.ones(n, n) * 2)
            self.assertEqual(ret2, torch.ones(n, n) * 3)

    @dist_init
    def test_join_rpc(self):
        n = self.rank + 1
        dst_rank = n % self.world_size
        ret = dist.rpc_sync(
            "worker{}".format(dst_rank),
            torch.add,
            args=(torch.ones(n, n), torch.ones(n, n)),
        )
        self.assertEqual(ret, torch.ones(n, n) * 2)
        dist.join_rpc()

        with self.assertRaisesRegex(RuntimeError, "^RPC has not been initialized"):
            dist.rpc_sync(
                "worker{}".format(dst_rank),
                torch.add,
                args=(torch.ones(n, n), torch.ones(n, n)),
            )

        # it's safe to call join_rpc() multiple times
        dist.join_rpc()

    @dist_init
    def test_expected_src(self):
        dst_rank = (self.rank + 1) % self.world_size
        expected_src_rank = (self.rank - 1) % self.world_size
        ret = dist.rpc_sync("worker{}".format(dst_rank), set_value, args=(self.rank,))
        value = VALUE_FUTURE.result()
        self.assertEqual(value, expected_src_rank)

    @dist_init
    def test_py_built_in(self):
        n = self.rank + 1
        dst_rank = n % self.world_size
        ret = dist.rpc_sync("worker{}".format(dst_rank), min, args=(n, n + 1, n + 2))
        self.assertEqual(ret, min(n, n + 1, n + 2))

    @dist_init
    def test_py_user_defined(self):
        n = self.rank + 1
        dst_rank = n % self.world_size
        ret = dist.rpc_sync(
            "worker{}".format(dst_rank),
            my_function,
            kwargs={"a": n, "b": n + 1, "c": n + 2},
        )
        self.assertEqual(ret, my_function(n, n + 1, n + 2))

    @dist_init
    def test_py_class_constructor(self):
        n = self.rank + 1
        dst_rank = n % self.world_size
        ret = dist.rpc_sync("worker{}".format(dst_rank), MyClass, args=(n,))
        self.assertEqual(ret.a, n)

    @dist_init
    def test_py_class_instance_method(self):
        n = self.rank + 1
        dst_rank = n % self.world_size
        ret = dist.rpc_sync(
            "worker{}".format(dst_rank), MyClass(2).my_instance_method, args=(n,)
        )
        self.assertEqual(ret, MyClass(2).my_instance_method(n))

    @dist_init
    def test_py_class_method(self):
        n = self.rank + 1
        dst_rank = n % self.world_size
        ret = dist.rpc_sync(
            "worker{}".format(dst_rank), MyClass.my_class_method, args=(n, n + 1)
        )
        self.assertEqual(ret, MyClass.my_class_method(n, n + 1))

    @dist_init
    def test_py_class_static_method(self):
        n = self.rank + 1
        dst_rank = n % self.world_size
        ret = dist.rpc_sync(
            "worker{}".format(dst_rank), MyClass.my_static_method, args=(n + 10,)
        )
        self.assertEqual(ret, MyClass.my_static_method(n + 10))

    @dist_init
    def test_py_multi_async_call(self):
        n = self.rank + 1
        dst_rank = n % self.world_size
        dst_worker_info = dist.get_worker_info("worker{}".format(dst_rank))
        fut1 = dist.rpc_async(
            dst_worker_info,
            MyClass.my_static_method,
            args=(n + 10,)
        )
        fut2 = dist.rpc_async(
            dst_worker_info,
            min,
            args=(n, n + 1, n + 2)
        )
        self.assertEqual(fut1.wait(), MyClass.my_static_method(n + 10))
        self.assertEqual(fut2.wait(), min(n, n + 1, n + 2))

    @dist_init
    def test_py_no_return_result(self):
        n = self.rank + 1
        dst_rank = n % self.world_size
        ret = dist.rpc_sync("worker{}".format(dst_rank), no_result)
        self.assertEqual(ret, no_result())

    @dist_init
    def test_py_tensors(self):
        n = self.rank + 1
        dst_rank = n % self.world_size
        ret = dist.rpc_sync(
            "worker{}".format(dst_rank),
            my_tensor_function,
            args=(torch.ones(n, n), torch.ones(n, n))
        )
        self.assertEqual(ret,
                         my_tensor_function(torch.ones(n, n),
                                            torch.ones(n, n)))

    @dist_init
    def test_py_tensors_multi_async_call(self):
        futs = []
        n = self.rank + 1
        dst_rank = n % self.world_size
        for i in range(100):
            fut = dist.rpc_async(
                "worker{}".format(dst_rank),
                my_tensor_function,
                args=(torch.ones(i, i), torch.ones(i, i))
            )
            futs.append(fut)

        j = 0
        for fut in futs:
            self.assertEqual(fut.wait(),
                             my_tensor_function(torch.ones(j, j),
                                                torch.ones(j, j)))
            j += 1

    @dist_init
    def test_py_tensors_in_container(self):
        n = self.rank + 1
        dst_rank = n % self.world_size
        a = [torch.ones(n, n), torch.ones(n, n)]
        b = TensorClass(build_complex_tensors())
        c = {"foo": torch.ones(n, n), "bar": torch.ones(n, n)}
        ret = dist.rpc_sync(
            "worker{}".format(dst_rank),
            my_complex_tensor_function,
            args=(a, b, c)
        )
        self.assertEqual(ret, my_complex_tensor_function(a, b, c))

    @dist_init
    def test_py_nested_pickle(self):
        n = self.rank + 1
        dst_rank = n % self.world_size

        ret = dist.rpc_sync(
            "worker{}".format(dst_rank),
            run_nested_pickle,
            args=(MyPickleClass(), torch.ones(2, 2))
        )

        m = MyPickleClass()
        m.set(my_tensor_function(torch.ones(2, 2), torch.ones(2, 2)))
        self.assertEqual(ret, run_nested_pickle(m, torch.ones(2, 2)))

    @dist_init
    def test_py_function_exception(self):
        n = self.rank + 1
        dst_rank = n % self.world_size
        with self.assertRaisesRegex(Exception, "TypeError"):
            ret = dist.rpc_sync(
                "worker{}".format(dst_rank),
                no_result,
                args=(10,)
            )

    @dist_init
    def test_py_raise_in_user_func(self):
        n = self.rank + 1
        dst_rank = n % self.world_size
        fut = dist.rpc_async("worker{}".format(dst_rank), raise_func)
        with self.assertRaisesRegex(Exception, "ValueError"):
            fut.wait()

    @dist_init
    def test_nested_rpc(self):
        n = self.rank + 1
        dst_rank = n % self.world_size
        ret = dist.rpc_sync(
            "worker{}".format(dst_rank),
            nested_rpc,
            args=("worker{}".format(self.rank),),
        )
        self.assertEqual(ret, torch.ones(2, 2) + 1)

    def _stress_test_rpc(self, f, repeat=1000, args=()):
        import time

        n = self.rank + 1
        dst_rank = n % self.world_size
        futs = []
        tik = time.time()
        for _ in range(repeat):
            fut = dist.rpc_async("worker{}".format(dst_rank), f, args=args)
            futs.append(fut)

        for fut in futs:
            self.assertEqual(fut.wait(), 0)
        tok = time.time()
        print(
            "Rank {} finished testing {} {} times in {} seconds.".format(
                self.rank, f.__name__, repeat, tok - tik
            )
        )

    @dist_init
    def test_stress_light_rpc(self):
        self._stress_test_rpc(light_rpc)

    @dist_init
    def test_stress_heavy_rpc(self):
        self._stress_test_rpc(heavy_rpc, repeat=20, args=(torch.ones(100, 100),))

    @dist_init
    def test_builtin_remote_ret(self):
        n = self.rank + 1
        dst_rank = n % self.world_size
        rref = dist.remote(
            "worker{}".format(dst_rank),
            torch.add,
            args=(torch.ones(n, n), torch.ones(n, n)),
        )
        self.assertEqual(rref.to_here(), torch.ones(n, n) * 2)

    def _test_multi_remote_call(
        self, fn, args_fn=lambda x: (), kwargs_fn=lambda x: {}
    ):
        m = 10
        n = self.rank + 1
        dst_rank = n % self.world_size
        rrefs = []
        expected = []
        for i in range(m):
            n = n + i
            rrefs.append(dist.remote(
                'worker{}'.format(dst_rank),
                fn,
                args=args_fn(n),
                kwargs=kwargs_fn(n)
            ))
            expected.append(fn(*args_fn(n), **kwargs_fn(n)))

        for i in range(m):
            self.assertEqual(rrefs[i].to_here(), expected[i])

    @dist_init
    @requires_process_group_agent
    def test_multi_builtin_remote_ret(self):
        def args_fn(n):
            return (torch.ones(n, n), torch.ones(n, n))
        self._test_multi_remote_call(torch.add, args_fn=args_fn)

    @dist_init
    @requires_process_group_agent
    def test_py_udf_remote(self):
        n = self.rank + 1
        dst_rank = n % self.world_size
        rref = dist.remote(
            "worker{}".format(dst_rank),
            my_function,
            kwargs={"a": n, "b": n + 1, "c": n + 2},
        )
        self.assertEqual(rref.to_here(), my_function(n, n + 1, n + 2))

    @dist_init
    @requires_process_group_agent
    def test_multi_py_udf_remote(self):
        def kwargs_fn(n):
            return {
                "a" : torch.ones(n, n),
                "b" : torch.ones(n, n),
                "c" : torch.ones(n, n),
            }
        self._test_multi_remote_call(my_function, kwargs_fn=kwargs_fn)

    @dist_init
    @requires_process_group_agent
    def test_py_rref_args(self):
        n = self.rank + 1
        dst_rank = n % self.world_size
        rref_a = dist.remote(
            'worker{}'.format(dst_rank),
            torch.add,
            args=(torch.ones(n, n), 2)
        )
        rref_b = dist.remote(
            'worker{}'.format(dst_rank),
            torch.add,
            args=(torch.ones(n, n), 1)
        )
        rref_c = dist.remote(
            'worker{}'.format(dst_rank),
            my_rref_function,
            args=(rref_a, rref_b)
        )
        self.assertEqual(rref_c.to_here(), torch.ones(n, n) + 4)

    @dist_init
    @requires_process_group_agent
    def test_py_rref_args_user_share(self):
        n = self.rank + 1
        owner_rank = n % self.world_size
        user_rank = (n + 1) % self.world_size
        rref_a = dist.remote(
            'worker{}'.format(owner_rank),
            my_function,
            args=(torch.ones(n, n), 2, 0)
        )
        rref_b = dist.remote(
            'worker{}'.format(owner_rank),
            my_function,
            args=(torch.ones(n, n), 1, 0)
        )
        rref_c = dist.remote(
            'worker{}'.format(user_rank),
            my_rref_function,
            args=(rref_a, rref_b)
        )
        self.assertEqual(rref_c.to_here(), torch.ones(n, n) + 4)


    @dist_init
    @requires_process_group_agent
    def test_py_rpc_rref_args(self):
        n = self.rank + 1
        dst_rank = n % self.world_size
        rref_a = dist.remote(
            "worker{}".format(dst_rank),
            my_function,
            args=(torch.ones(n, n), 2, 0)
        )
        rref_b = dist.remote(
            "worker{}".format(dst_rank),
            my_function,
            args=(torch.ones(n, n), 1, 0)
        )

        c = dist.rpc_sync(
            "worker{}".format(dst_rank),
            my_rref_function,
            args=(rref_a, rref_b)
        )

        self.assertEqual(c, torch.ones(n, n) + 4)

    @dist_init
    @requires_process_group_agent
    def test_nested_remote(self):
        n = self.rank + 1
        dst_rank1 = n % self.world_size
        dst_rank2 = (n + 1) % self.world_size
        rref = dist.remote(
            "worker{}".format(dst_rank1),
            nested_remote,
            args=("worker{}".format(dst_rank2),)
        )
        self.assertEqual(rref.to_here(), torch.ones(2, 2) + 3)

    @dist_init
    @requires_process_group_agent
    def test_nested_rref(self):
        n = self.rank + 1
        dst_rank1 = n % self.world_size
        dst_rank2 = (n + 1) % self.world_size
        rref_of_rrefs = dist.remote(
            "worker{}".format(dst_rank1),
            nested_rref,
            args=("worker{}".format(dst_rank2),)
        )
        rrefs = rref_of_rrefs.to_here()
        self.assertEqual(len(rrefs), 2)
        self.assertEqual(rrefs[0].to_here(), torch.ones(2, 2) + 1)
        self.assertEqual(rrefs[1].to_here(), torch.ones(2, 2) + 2)

    @dist_init
    @requires_process_group_agent
    def test_nested_rref_stress(self):
        n = self.rank + 1
        dst_rank1 = n % self.world_size
        dst_rank2 = (n + 1) % self.world_size
        all_rrefs = []
        for _ in range(20):
            all_rrefs.append(
                dist.remote(
                    "worker{}".format(dst_rank1),
                    nested_rref,
                    args=("worker{}".format(dst_rank2),)
                )
            )

        for i in range(20):
            rref_of_rrefs = all_rrefs[i]
            rrefs = rref_of_rrefs.to_here()
            self.assertEqual(len(rrefs), 2)
            self.assertEqual(rrefs[0].to_here(), torch.ones(2, 2) + 1)
            self.assertEqual(rrefs[1].to_here(), torch.ones(2, 2) + 2)

    @dist_init
    @requires_process_group_agent
    def test_multi_layer_nested_async_rpc(self):
        # This test will exit right away, but there will be a chain of async
        # RPCs. The termination algorithm should detect those messages properly.
        # Otherwise, some peer could exit early, leaving others to timeout
        # errors or connection closed errors.
        ttl = 20
        n = self.rank + 1
        dst_rank = n % self.world_size

        multi_layer_nested_async_rpc(dst_rank, self.world_size, ttl)

    @dist_init
    @requires_process_group_agent
    def test_remote_with_exception(self):
        n = self.rank + 1
        dst_rank = n % self.world_size
        rref = dist.remote(
            "worker{}".format(dst_rank),
            raise_func
        )
        with self.assertRaisesRegex(Exception, "ValueError"):
            rref.to_here()

    @dist_init
    @requires_process_group_agent
    def test_rpc_return_rref(self):
        n = self.rank + 1
        dst_rank1 = n % self.world_size
        dst_rank2 = (n + 1) % self.world_size
        rref = dist.rpc_sync(
            "worker{}".format(dst_rank1),
            rpc_return_rref,
            args=("worker{}".format(dst_rank2),)
        )
        self.assertEqual(rref.to_here(), torch.ones(2, 2) + 1)

    @dist_init
    @requires_process_group_agent
    def test_rref_forward_chain(self):
        ttl = 8
        n = self.rank + 1
        dst_rank = n % self.world_size

        rref = dist.remote(
            "worker{}".format(dst_rank),
            torch.add,
            args=(torch.ones(n, n), 1)
        )

        ret_rref = rref_forward_chain(dst_rank, self.world_size, rref, ttl)

        for i in range(ttl):
            self.assertEqual(len(ret_rref), 1)
            ret_rref = ret_rref[0].to_here()

        ret = ret_rref
        self.assertEqual(ret, torch.add(torch.ones(n, n), 1))

    @dist_init
    @requires_process_group_agent
    def test_remote_same_worker(self):
        n = self.rank + 1
        dst_rank = n % self.world_size
        rref_a = dist.remote(
            "worker{}".format(dst_rank),
            torch.add,
            args=(torch.ones(n, n), 2)
        )
        rref_b = dist.remote(
            "worker{}".format(dst_rank),
            torch.add,
            args=(torch.ones(n, n), 1)
        )
        rref_c = dist.remote(
            "worker{}".format(dst_rank),
            my_rref_function,
            args=(rref_a, rref_b)
        )
        self.assertEqual(rref_c.to_here(), torch.ones(n, n) + 4)<|MERGE_RESOLUTION|>--- conflicted
+++ resolved
@@ -11,11 +11,7 @@
 import torch.distributed.rpc_backend_registry as rpc_backend_registry
 from collections import namedtuple
 from common_utils import load_tests
-<<<<<<< HEAD
-from torch.distributed.rpc_api import RpcBackend
 from dist_utils import dist_init, BACKEND, INIT_METHOD_TEMPLATE
-=======
-from dist_utils import dist_init
 from torch.distributed import ProcessGroupAgent
 from torch.distributed.internal_rpc_utils import _internal_rpc_pickler, PythonUDF
 from torch.distributed.rpc_api import RpcBackend
@@ -27,11 +23,6 @@
         isinstance(_agent, ProcessGroupAgent),
         "Only ProcessGroupAgent supports global termination detection",
     )
-
-
-BACKEND = getenv("RPC_BACKEND", RpcBackend.PROCESS_GROUP)
-RPC_INIT_URL = getenv("RPC_INIT_URL", "")
->>>>>>> 86a8971e
 
 
 VALUE_FUTURE = concurrent.futures.Future()
