--- conflicted
+++ resolved
@@ -828,50 +828,48 @@
         with self.assertRaisesRegex(RuntimeError, "must be consecutive in"):
             tensor.flatten(['H', 'D', 'W'], 'features')
 
-<<<<<<< HEAD
+    def test_unflatten(self):
+        tensor = torch.randn(7, 2 * 3 * 5, 11, names=('N', 'D', 'K'))
+
+        # accepts iterable of tuples
+        out = tensor.unflatten('D', (('C', 2), ('H', 3), ('W', 5)))
+        self.assertEqual(out.names, ('N', 'C', 'H', 'W', 'K'))
+        self.assertEqual(out.shape, (7, 2, 3, 5, 11))
+
+        # accepts OrderedDict
+        out = tensor.unflatten('D', OrderedDict((('C', 2), ('H', 3), ('W', 5))))
+        self.assertEqual(out.names, ('N', 'C', 'H', 'W', 'K'))
+        self.assertEqual(out.shape, (7, 2, 3, 5, 11))
+
+        # Unflatten left-most
+        out = tensor.unflatten('N', (('N', 7), ('H', 1)))
+        self.assertEqual(out.names, ('N', 'H', 'D', 'K'))
+        self.assertEqual(out.shape, (7, 1, 2 * 3 * 5, 11))
+
+        # Unflatten right-most
+        out = tensor.unflatten('K', (('K', 11), ('H', 1)))
+        self.assertEqual(out.names, ('N', 'D', 'K', 'H'))
+        self.assertEqual(out.shape, (7, 2 * 3 * 5, 11, 1))
+
+        # takes positional dim
+        out = tensor.unflatten(1, (('C', 2), ('H', 3), ('W', 5)))
+        self.assertEqual(out.names, ('N', 'C', 'H', 'W', 'K'))
+        self.assertEqual(out.shape, (7, 2, 3, 5, 11))
+
+        with self.assertRaisesRegex(RuntimeError, "don't multiply up to"):
+            tensor.unflatten('D', (('H', 3), ('W', 5)))
+
+        with self.assertRaisesRegex(RuntimeError, 'OrderedDict or iterable of tuples'):
+            tensor.unflatten('D', None)
+
+        with self.assertRaisesRegex(RuntimeError, 'non-empty'):
+            tensor.unflatten('D', OrderedDict())
+
     def test_unsupported_op_error_msg(self):
         named = torch.randn(3, 3, names=('N', 'C'))
         with self.assertRaisesRegex(
                 RuntimeError, "pdist is not yet supported with named tensors"):
             torch.pdist(named)
-=======
-    def test_unflatten(self):
-        tensor = torch.randn(7, 2 * 3 * 5, 11, names=('N', 'D', 'K'))
-
-        # accepts iterable of tuples
-        out = tensor.unflatten('D', (('C', 2), ('H', 3), ('W', 5)))
-        self.assertEqual(out.names, ('N', 'C', 'H', 'W', 'K'))
-        self.assertEqual(out.shape, (7, 2, 3, 5, 11))
-
-        # accepts OrderedDict
-        out = tensor.unflatten('D', OrderedDict((('C', 2), ('H', 3), ('W', 5))))
-        self.assertEqual(out.names, ('N', 'C', 'H', 'W', 'K'))
-        self.assertEqual(out.shape, (7, 2, 3, 5, 11))
-
-        # Unflatten left-most
-        out = tensor.unflatten('N', (('N', 7), ('H', 1)))
-        self.assertEqual(out.names, ('N', 'H', 'D', 'K'))
-        self.assertEqual(out.shape, (7, 1, 2 * 3 * 5, 11))
-
-        # Unflatten right-most
-        out = tensor.unflatten('K', (('K', 11), ('H', 1)))
-        self.assertEqual(out.names, ('N', 'D', 'K', 'H'))
-        self.assertEqual(out.shape, (7, 2 * 3 * 5, 11, 1))
-
-        # takes positional dim
-        out = tensor.unflatten(1, (('C', 2), ('H', 3), ('W', 5)))
-        self.assertEqual(out.names, ('N', 'C', 'H', 'W', 'K'))
-        self.assertEqual(out.shape, (7, 2, 3, 5, 11))
-
-        with self.assertRaisesRegex(RuntimeError, "don't multiply up to"):
-            tensor.unflatten('D', (('H', 3), ('W', 5)))
-
-        with self.assertRaisesRegex(RuntimeError, 'OrderedDict or iterable of tuples'):
-            tensor.unflatten('D', None)
-
-        with self.assertRaisesRegex(RuntimeError, 'non-empty'):
-            tensor.unflatten('D', OrderedDict())
->>>>>>> 98ccae09
 
     def test_reduction_fns(self):
         def check_output(output, expected_names):
