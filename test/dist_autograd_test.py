--- conflicted
+++ resolved
@@ -51,8 +51,8 @@
                 return method(*args[0])
             return method(*args)
         else:
-            return dist.rpc_sync('worker{}'.format(self._next_rank()), method,
-                                 args=(args))
+            return rpc.rpc_sync('worker{}'.format(self._next_rank()), method,
+                                args=(args))
 
     def _next_rank(self):
         if hasattr(self, 'dst_rank'):
@@ -188,13 +188,8 @@
             tensors = []
             for i in range(num_tensors):
                 tensors.append(torch.ones(3, 3, requires_grad=(i % 2 == 0)))
-<<<<<<< HEAD
-            ret = dist.rpc_sync(
+            ret = rpc.rpc_sync(
                 "worker{}".format(self._next_rank()), torch.stack, args=(tensors,)
-=======
-            ret = rpc.rpc_sync(
-                "worker{}".format(dst_rank), torch.stack, args=(tensors,)
->>>>>>> 5fcf0236
             )
             self.assertEqual(torch.stack(tensors), ret)
 
@@ -221,8 +216,8 @@
 
             with self.assertRaises(RuntimeError):
                 # This should throw an error since matrix sizes don't match.
-                dist.rpc_sync('worker{}'.format(self._next_rank()), torch.matmul,
-                              args=(t1, t2))
+                rpc.rpc_sync('worker{}'.format(self._next_rank()), torch.matmul,
+                             args=(t1, t2))
 
     def _verify_backwards(self, exec_mode, tensors, context_id, local_grads, *args):
         if exec_mode == ExecMode.REMOTE:
@@ -337,8 +332,8 @@
 
             # We don't use the result of an RPC function, as a result the
             # backward pass would hang in the "FAST" mode.
-            res = dist.rpc_sync('worker{}'.format(self._next_rank()), torch.add,
-                                args=(t1, t2))
+            res = rpc.rpc_sync('worker{}'.format(self._next_rank()), torch.add,
+                               args=(t1, t2))
 
             val = torch.mul(t1, t2)
 
@@ -366,14 +361,14 @@
 
             # Run multiple round trips across different nodes and verify the
             # original node receives an error thrown on a node deep in the chain.
-            val = dist.rpc_sync('worker{}'.format(self._next_rank()), torch.add,
-                                args=(t2, t3))
-            val = dist.rpc_sync('worker{}'.format(self._next_rank()), torch.mul,
-                                args=(val, t2))
-            val = dist.rpc_sync('worker{}'.format(self._next_rank()), torch.matmul,
-                                args=(val, t2))
-            val = dist.rpc_sync('worker{}'.format(self._next_rank()), torch.div,
-                                args=(val, t2))
+            val = rpc.rpc_sync('worker{}'.format(self._next_rank()), torch.add,
+                               args=(t2, t3))
+            val = rpc.rpc_sync('worker{}'.format(self._next_rank()), torch.mul,
+                               args=(val, t2))
+            val = rpc.rpc_sync('worker{}'.format(self._next_rank()), torch.matmul,
+                               args=(val, t2))
+            val = rpc.rpc_sync('worker{}'.format(self._next_rank()), torch.div,
+                               args=(val, t2))
 
             with self.assertRaises(RuntimeError):
                 # Run backwards, and validate we receive an error.
@@ -386,8 +381,8 @@
             t1 = torch.rand((3, 3), requires_grad=True)
             t2 = torch.rand((3, 3), requires_grad=True)
 
-            res = dist.rpc_sync('worker{}'.format(self._next_rank()), torch.add,
-                                args=(t1, t2))
+            res = rpc.rpc_sync('worker{}'.format(self._next_rank()), torch.add,
+                               args=(t1, t2))
 
             if self.rank == 0:
                 # Wait a bit for all other nodes to die.
@@ -406,8 +401,8 @@
         t2 = torch.rand((3, 3), requires_grad=True)
 
         with self.assertRaisesRegex(RuntimeError, "Current thread doesn't have a valid autograd context"):
-            res = dist.rpc_sync('worker{}'.format(self._next_rank()), torch.add,
-                                args=(t1, t2))
+            res = rpc.rpc_sync('worker{}'.format(self._next_rank()), torch.add,
+                               args=(t1, t2))
             dist_autograd.backward([res.sum()])
 
     @dist_init
