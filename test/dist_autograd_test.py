from __future__ import absolute_import, division, print_function, unicode_literals

<<<<<<< HEAD
import torch.distributed as dist
import torch.distributed.autograd as dist_autograd
from dist_utils import dist_init
=======
import time
>>>>>>> f4c37e6b
import unittest

import six
import torch
import torch.distributed as dist
import torch.distributed.autograd as dist_autograd
from dist_utils import INIT_METHOD_TEMPLATE, dist_init


prev_rank_rpc_done = False
prev_rank_context_id = 0


def _set_rpc_done(context_id):
    global prev_rank_rpc_done
    global prev_rank_context_id
    prev_rank_rpc_done = True
    prev_rank_context_id = context_id

<<<<<<< HEAD
@unittest.skipIf(not torch._six.PY3, "Pytorch distributed autograd package "
                 "does not support python2")
class DistAutogradTest(object):
=======
>>>>>>> f4c37e6b

@unittest.skipIf(
    not six.PY3, "Pytorch distributed autograd package " "does not support python2"
)
class DistAutogradTest(object):
    @property
    def world_size(self):
        return 4

    @property
    def init_method(self):
        return INIT_METHOD_TEMPLATE.format(
            file_name=self.file_name, rank=self.rank, world_size=self.world_size
        )

    @dist_init
    def test_autograd_context(self):
        # Verify max possible id.
        max_auto_increment = 281474976710655
        self.assertEqual(
            max_auto_increment + (self.worker_id << 48), dist_autograd._get_max_id()
        )

        context_ids = []
        for i in range(1000):
            with dist_autograd.context() as context_id:
                self.assertEqual(
                    context_id,
                    dist_autograd._retrieve_context(context_id)._context_id(),
                )
                # First 16 bits should be worker_id.
                self.assertEqual(self.worker_id, context_id >> 48)
                context_ids.append(context_id)

        for context_id in context_ids:
            with self.assertRaisesRegex(
                RuntimeError,
                "Could not find autograd context with id: {}".format(context_id),
            ):
                dist_autograd._retrieve_context(context_id)

    @dist_init
    def test_autograd_functions(self):
        dst_rank = (self.rank + 1) % self.world_size
        with dist_autograd.context() as context_id:
            t1 = torch.ones(3, 3, requires_grad=True)
            t2 = torch.zeros(3, 3, requires_grad=True)
            ret = dist.rpc_sync("worker{}".format(dst_rank), torch.add, args=(t1, t2))
            dist.rpc_sync(
                "worker{}".format(dst_rank), _set_rpc_done, args=(context_id,)
            )

            # Get send function.
            ctx = dist_autograd._current_context()
            self.assertEqual(context_id, ctx._context_id())
            send_functions = ctx._send_functions()
            self.assertEqual(1, len(send_functions))

            # Retrieve the next functions in the graph.
            next_funcs = list(send_functions.values())[0].next_functions
            self.assertEqual(2, len(next_funcs))

            # We should now hit t1 and t2 in the autograd graph.
            self.assertEqual("torch::autograd::AccumulateGrad", next_funcs[0][0].name())
            self.assertEqual(t1, next_funcs[0][0].variable)
            self.assertEqual(0, next_funcs[0][1])
            self.assertEqual("torch::autograd::AccumulateGrad", next_funcs[1][0].name())
            self.assertEqual(t2, next_funcs[1][0].variable)
            self.assertEqual(0, next_funcs[1][1])

            # Test recv functions.
            recv_functions = ctx._recv_functions()
            self.assertEqual(1, len(recv_functions))
            self.assertEqual(ret.grad_fn, list(recv_functions.values())[0])

            # We should have send/recv functions from the previous rank, get all
            # contexts in this node to find them.

            # Wait for the prev rank to be done with rpc.
            while not prev_rank_rpc_done:
                time.sleep(0.1)
                pass

            # Now verify the autograd graph.
            ctx = dist_autograd._retrieve_context(prev_rank_context_id)

            # Get the send function.
            send_functions = ctx._send_functions()
            self.assertEqual(1, len(send_functions))

            # Verify next function is AddBackward0
            next_funcs = list(send_functions.values())[0].next_functions
            self.assertEqual(1, len(next_funcs))
            add_backward_fn = next_funcs[0][0]
            self.assertEqual("AddBackward0", add_backward_fn.name())

            # Verify the next two functions are the same recv backward function.
            next_funcs = add_backward_fn.next_functions
            self.assertEqual(2, len(next_funcs))
            self.assertEqual(
                "torch::distributed::autograd::RecvRpcBackward", next_funcs[0][0].name()
            )
            self.assertEqual(
                "torch::distributed::autograd::RecvRpcBackward", next_funcs[1][0].name()
            )
            self.assertEqual(next_funcs[0][0], next_funcs[1][0])

        # autograd context should be cleaned up by now.
        with self.assertRaises(RuntimeError):
            ctx = dist_autograd._retrieve_context(context_id)

        # No autograd context available.
        with self.assertRaises(RuntimeError):
            ctx = dist_autograd._current_context()

    @dist_init
    def test_rpc_complex_args(self):
        dst_rank = (self.rank + 1) % self.world_size
        with dist_autograd.context() as context_id:
            num_tensors = 10
            tensors = []
            for i in range(num_tensors):
                tensors.append(torch.ones(3, 3, requires_grad=(i % 2 == 0)))
            ret = dist.rpc_sync(
                "worker{}".format(dst_rank), torch.stack, args=(tensors,)
            )
            self.assertEqual(torch.stack(tensors), ret)

            # Verify appropriate tensors have been attached the autograd graph.
            next_funcs = list(
                dist_autograd._current_context()._send_functions().values()
            )[0].next_functions
            idx = 0
            for i in range(num_tensors):
                if i % 2 == 0:
                    self.assertEqual(
                        "torch::autograd::AccumulateGrad", next_funcs[i][0].name()
                    )
                    self.assertEqual(tensors[i], next_funcs[i][0].variable)
                else:
                    self.assertIsNone(next_funcs[i][0])<|MERGE_RESOLUTION|>--- conflicted
+++ resolved
@@ -1,15 +1,8 @@
 from __future__ import absolute_import, division, print_function, unicode_literals
 
-<<<<<<< HEAD
-import torch.distributed as dist
-import torch.distributed.autograd as dist_autograd
-from dist_utils import dist_init
-=======
 import time
->>>>>>> f4c37e6b
 import unittest
 
-import six
 import torch
 import torch.distributed as dist
 import torch.distributed.autograd as dist_autograd
@@ -26,15 +19,9 @@
     prev_rank_rpc_done = True
     prev_rank_context_id = context_id
 
-<<<<<<< HEAD
-@unittest.skipIf(not torch._six.PY3, "Pytorch distributed autograd package "
-                 "does not support python2")
-class DistAutogradTest(object):
-=======
->>>>>>> f4c37e6b
 
 @unittest.skipIf(
-    not six.PY3, "Pytorch distributed autograd package " "does not support python2"
+    not torch._six.PY3, "Pytorch distributed autograd package " "does not support python2"
 )
 class DistAutogradTest(object):
     @property
