#!/usr/bin/env python3
from __future__ import absolute_import, division, print_function, unicode_literals

import sys
import unittest

import torch
import torch.distributed as dist
<<<<<<< HEAD
import torch.distributed.autograd as dist_autograd

=======
>>>>>>> 185dc070
from common_distributed import MultiProcessTestCase
from common_utils import load_tests, run_tests


# it is used to test python user defined function over rpc
def my_function(a, b, c):
    return a + b + c


# it is used to test python user defined function over rpc
def no_result():
    print("do nothing")


def nested_rpc(dst):
    return dist.rpc(dst, torch.add, args=(torch.ones(2, 2), 1))


def light_rpc():
    return 0


def heavy_rpc(tensor):
    for i in range(1, 100):
        tensor *= i
        tensor /= i + 1
    return 0


# it is used to test python user defined function over rpc
def raise_func():
    raise ValueError("Expected error")


# it is used to test python user defined class and methods over rpc
class my_class:
    def __init__(self, a):
        self.a = a

    def my_instance_method(self, b):
        return self.a + b

    @classmethod
    def my_class_method(cls, d, e):
        return d + e

    @staticmethod
    def my_static_method(f):
        return f > 10


# load_tests from common_utils is used to automatically filter tests for
# sharding on sandcastle. This line silences flake warnings
load_tests = load_tests


if not dist.is_available():
    print("c10d not available, skipping tests")
    sys.exit(0)


def _wrap_with_rpc(func):
    '''
        We use this decorate for setting up and tearing down state since
        MultiProcessTestCase runs each `test*` method in a separate process and
        each process just runs the `test*` method without actually calling
        'setUp' and 'tearDown' methods of unittest.
    '''
    def wrapper(self):
        store = dist.FileStore(self.file.name, self.world_size)
        dist.init_process_group(backend='gloo', rank=self.rank,
                                world_size=self.world_size, store=store)
        dist.init_model_parallel('worker%d' % self.rank)
        func(self)
        dist.join_rpc()

    return wrapper


@unittest.skipIf(
    sys.version_info < (3, 0),
    "Pytorch distributed rpc package " "does not support python2",
)
class RpcTest(MultiProcessTestCase):
    @property
    def world_size(self):
        return 4

    @_wrap_with_rpc
    def test_add(self):
        n = self.rank + 1
        dst_rank = n % self.world_size
        ret = dist.rpc(
            "worker{}".format(dst_rank),
            torch.add,
            args=(torch.ones(n, n), torch.ones(n, n)),
        )
        self.assertEqual(ret, torch.ones(n, n) * 2)

    @_wrap_with_rpc
    def test_scalar_add(self):
        n = self.rank + 1
        dst_rank = n % self.world_size
        ret = dist.rpc(
            "worker{}".format(dst_rank), torch.add, args=(torch.ones(n, n), n)
        )
        self.assertEqual(ret, (torch.ones(n, n) + n))

    @_wrap_with_rpc
    def test_async_add(self):
        n = self.rank + 1
        dst_rank = n % self.world_size
        fut = dist.rpc(
            "worker{}".format(dst_rank),
            torch.add,
            args=(torch.ones(n, n), torch.ones(n, n)),
            async_call=True,
        )
        self.assertEqual(fut.wait(), torch.ones(n, n) * 2)

    @_wrap_with_rpc
    def test_nonzero(self):
        n = self.rank + 1
        dst_rank = n % self.world_size
        x = torch.ones(self.world_size, self.world_size)
        x[self.rank][self.rank] = 0
        ret = dist.rpc("worker{}".format(dst_rank), torch.nonzero, args=(x,))
        self.assertEqual(ret, x.nonzero())

    @_wrap_with_rpc
    def test_multi_rpc(self):
        dst_rank = (self.rank + 1) % self.world_size
        for i in range(20):
            n = i + self.rank + 1
            ret = dist.rpc(
                "worker{}".format(dst_rank),
                torch.add,
                args=(torch.ones(n, n), torch.ones(n, n)),
            )
            self.assertEqual(ret, torch.ones(n, n) * 2)

    @_wrap_with_rpc
    def test_sync_rpc(self):
        dst_rank = (self.rank + 1) % self.world_size
        for i in range(20):
            dist.sync_rpc()
            n = i + self.rank + 1
            ret1 = dist.rpc(
                "worker{}".format(dst_rank),
                torch.add,
                args=(torch.ones(n, n), torch.ones(n, n)),
            )
            dist.sync_rpc()
            ret2 = dist.rpc(
                "worker{}".format(dst_rank), torch.add, args=(torch.ones(n, n), 2)
            )
            dist.sync_rpc()
            self.assertEqual(ret1, torch.ones(n, n) * 2)
            self.assertEqual(ret2, torch.ones(n, n) * 3)

    @_wrap_with_rpc
    def test_join_rpc(self):
        n = self.rank + 1
        dst_rank = n % self.world_size
        ret = dist.rpc(
            "worker{}".format(dst_rank),
            torch.add,
            args=(torch.ones(n, n), torch.ones(n, n)),
        )
        self.assertEqual(ret, torch.ones(n, n) * 2)
        dist.join_rpc()

        with self.assertRaisesRegex(RuntimeError, "^RPC has not been initialized"):
            dist.rpc(
                "worker{}".format(dst_rank),
                torch.add,
                args=(torch.ones(n, n), torch.ones(n, n)),
            )

        # it's safe to call join_rpc() multiple times
        dist.join_rpc()

    @_wrap_with_rpc
    def test_py_built_in(self):
        n = self.rank + 1
        dst_rank = n % self.world_size
        ret = dist.rpc("worker{}".format(dst_rank), min, args=(n, n + 1, n + 2))
        self.assertEqual(ret, min(n, n + 1, n + 2))

    @_wrap_with_rpc
    def test_py_user_defined(self):
        n = self.rank + 1
        dst_rank = n % self.world_size
        ret = dist.rpc(
            "worker{}".format(dst_rank),
            my_function,
            kwargs={"a": n, "b": n + 1, "c": n + 2},
        )
        self.assertEqual(ret, my_function(n, n + 1, n + 2))

    @_wrap_with_rpc
    def test_py_class_constructor(self):
        n = self.rank + 1
        dst_rank = n % self.world_size
        ret = dist.rpc("worker{}".format(dst_rank), my_class, args=(n,))
        self.assertEqual(ret.a, n)

    @_wrap_with_rpc
    def test_py_class_instance_method(self):
        n = self.rank + 1
        dst_rank = n % self.world_size
        ret = dist.rpc(
            "worker{}".format(dst_rank), my_class(2).my_instance_method, args=(n,)
        )
        self.assertEqual(ret, my_class(2).my_instance_method(n))

    @_wrap_with_rpc
    def test_py_class_method(self):
        n = self.rank + 1
        dst_rank = n % self.world_size
        ret = dist.rpc(
            "worker{}".format(dst_rank), my_class.my_class_method, args=(n, n + 1)
        )
        self.assertEqual(ret, my_class.my_class_method(n, n + 1))

    @_wrap_with_rpc
    def test_py_class_static_method(self):
        n = self.rank + 1
        dst_rank = n % self.world_size
        ret = dist.rpc(
            "worker{}".format(dst_rank), my_class.my_static_method, args=(n + 10,)
        )
        self.assertEqual(ret, my_class.my_static_method(n + 10))

    @_wrap_with_rpc
    def test_py_multi_async_call(self):
        n = self.rank + 1
        dst_rank = n % self.world_size
        fut1 = dist.rpc(
            "worker{}".format(dst_rank),
            my_class.my_static_method,
            args=(n + 10,),
            async_call=True,
        )
        fut2 = dist.rpc(
            "worker{}".format(dst_rank), min, args=(n, n + 1, n + 2), async_call=True
        )
        self.assertEqual(fut1.wait(), my_class.my_static_method(n + 10))
        self.assertEqual(fut2.wait(), min(n, n + 1, n + 2))

    @_wrap_with_rpc
    def test_py_no_return_result(self):
        n = self.rank + 1
        dst_rank = n % self.world_size
        ret = dist.rpc("worker{}".format(dst_rank), no_result)
        self.assertEqual(ret, no_result())

    @_wrap_with_rpc
    def test_py_function_exception(self):
        n = self.rank + 1
        dst_rank = n % self.world_size
        with self.assertRaisesRegex(Exception, "TypeError"):
            ret = dist.rpc("worker{}".format(dst_rank), no_result, args=(10,))

    @_wrap_with_rpc
    def test_py_raise_in_user_func(self):
        n = self.rank + 1
        dst_rank = n % self.world_size
        fut = dist.rpc("worker{}".format(dst_rank), raise_func, async_call=True)
        with self.assertRaisesRegex(Exception, "ValueError"):
            fut.wait()

    @_wrap_with_rpc
    def test_nested_rpc(self):
        n = self.rank + 1
        dst_rank = n % self.world_size
        ret = dist.rpc(
            "worker{}".format(dst_rank),
            nested_rpc,
            args=("worker{}".format(self.rank),),
        )
        self.assertEqual(ret, torch.ones(2, 2) + 1)

    def _stress_test_rpc(self, f, repeat=1000, args=()):
        import time

        n = self.rank + 1
        dst_rank = n % self.world_size
        futs = []
        tik = time.time()
        for _ in range(repeat):
            fut = dist.rpc("worker{}".format(dst_rank), f, args=args, async_call=True)
            futs.append(fut)

        for fut in futs:
            self.assertEqual(fut.wait(), 0)
        tok = time.time()
        print(
            "Rank {} finished testing {} {} times in {} seconds.".format(
                self.rank, f.__name__, repeat, tok - tik
            )
        )

    @_wrap_with_rpc
    def test_stress_light_rpc(self):
        self._stress_test_rpc(light_rpc)

    @_wrap_with_rpc
    def test_stress_heavy_rpc(self):
        self._stress_test_rpc(heavy_rpc, repeat=20, args=(torch.ones(100, 100),))

    @_wrap_with_rpc
    def test_autograd_send_function(self):
        dst_rank = (self.rank + 1) % self.world_size
        with dist_autograd.context() as context_id:
            t1 = torch.ones(3, 3, requires_grad=True)
            t2 = torch.zeros(3, 3, requires_grad=True)
            ret = dist.rpc('worker{}'.format(dst_rank), torch.add,
                           args=(t1, t2))

            # Get send function.
            ctx = dist_autograd._current_context()
            self.assertEqual(context_id, ctx._context_id())
            send_functions = ctx._send_functions()
            self.assertEqual(1, len(send_functions))

            # Retrieve the next functions in the graph.
            next_funcs = send_functions[0].next_functions
            self.assertEqual(2, len(next_funcs))

            # We should now hit t1 and t2 in the autograd graph.
            self.assertEqual('torch::autograd::AccumulateGrad', next_funcs[0][0].name())
            self.assertEqual(t1, next_funcs[0][0].variable)
            self.assertEqual(0, next_funcs[0][1])
            self.assertEqual('torch::autograd::AccumulateGrad', next_funcs[1][0].name())
            self.assertEqual(t2, next_funcs[1][0].variable)
            self.assertEqual(0, next_funcs[1][1])

        # autograd context should be cleaned up by now.
        with self.assertRaises(RuntimeError):
            ctx = dist_autograd._retrieve_context(context_id)

        # No autograd context available.
        with self.assertRaises(RuntimeError):
            ctx = dist_autograd._current_context()


if __name__ == "__main__":
    run_tests()<|MERGE_RESOLUTION|>--- conflicted
+++ resolved
@@ -6,11 +6,8 @@
 
 import torch
 import torch.distributed as dist
-<<<<<<< HEAD
 import torch.distributed.autograd as dist_autograd
 
-=======
->>>>>>> 185dc070
 from common_distributed import MultiProcessTestCase
 from common_utils import load_tests, run_tests
 
