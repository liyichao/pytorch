#!/bin/bash

# Required environment variable: $BUILD_ENVIRONMENT
# (This is set by default in the Docker images we build, so you don't
# need to set it yourself.

# shellcheck disable=SC2034
COMPACT_JOB_NAME="${BUILD_ENVIRONMENT}"

source "$(dirname "${BASH_SOURCE[0]}")/common.sh"

# For distributed, four environmental configs:
# (1) build with only NCCL
# (2) build with NCCL and MPI
# (3) build with only MPI
# (4) build with neither
if [[ "$BUILD_ENVIRONMENT" == *-xenial-cuda9-* ]]; then
  # TODO: move this to Docker
  sudo apt-get -qq update
  sudo apt-get -qq install --allow-downgrades --allow-change-held-packages libnccl-dev=2.2.13-1+cuda9.0 libnccl2=2.2.13-1+cuda9.0
fi

if [[ "$BUILD_ENVIRONMENT" == *-xenial-cuda9*gcc7* ]] || [[ "$BUILD_ENVIRONMENT" == *-xenial-cuda9-* ]] || [[ "$BUILD_ENVIRONMENT" == *-trusty-py2.7.9* ]]; then
  # TODO: move this to Docker
  sudo apt-get -qq update
  if [[ "$BUILD_ENVIRONMENT" == *-trusty-py2.7.9* ]]; then
    sudo apt-get -qq install openmpi-bin libopenmpi-dev
  else
    sudo apt-get -qq install --allow-downgrades --allow-change-held-packages openmpi-bin libopenmpi-dev
  fi
  sudo apt-get -qq install --no-install-recommends openssh-client openssh-server
  sudo mkdir -p /var/run/sshd
fi

if [[ "$BUILD_ENVIRONMENT" == *-linux-xenial-py3-clang5-asan* ]]; then
  exec "$(dirname "${BASH_SOURCE[0]}")/build-asan.sh" "$@"
fi

echo "Python version:"
python --version

echo "GCC version:"
gcc --version

echo "CMake version:"
cmake --version

# TODO: Don't run this...
pip_install -r requirements.txt || true

# TODO: Don't install this here
if ! which conda; then
  # In ROCm CIs, we are doing cross compilation on build machines with
  # intel cpu and later run tests on machines with amd cpu.
  # Also leave out two builds to make sure non-mkldnn builds still work.
  if [[ "$BUILD_ENVIRONMENT" != *rocm* && "$BUILD_ENVIRONMENT" != *-trusty-py3.5-* && "$BUILD_ENVIRONMENT" != *-xenial-cuda9-cudnn7-py3-* ]]; then
    pip_install mkl mkl-devel
    export USE_MKLDNN=1
  else
    export USE_MKLDNN=0
  fi
fi

# Use special scripts for Android builds
if [[ "${BUILD_ENVIRONMENT}" == *-android* ]]; then
  export ANDROID_NDK=/opt/ndk
  build_args=()
  if [[ "${BUILD_ENVIRONMENT}" == *-arm-v7a* ]]; then
    build_args+=("-DANDROID_ABI=armeabi-v7a")
  elif [[ "${BUILD_ENVIRONMENT}" == *-arm-v8a* ]]; then
    build_args+=("-DANDROID_ABI=arm64-v8a")
  elif [[ "${BUILD_ENVIRONMENT}" == *-x86_32* ]]; then
    build_args+=("-DANDROID_ABI=x86")
  elif [[ "${BUILD_ENVIRONMENT}" == *-x86_64* ]]; then
    build_args+=("-DANDROID_ABI=x86_64")
  fi
  export BUILD_PYTORCH_MOBILE=1
  exec ./scripts/build_android.sh "${build_args[@]}" "$@"
fi

if [[ "$BUILD_ENVIRONMENT" == *rocm* ]]; then
  # When hcc runs out of memory, it silently exits without stopping
  # the build process, leaving undefined symbols in the shared lib
  # which will cause undefined symbol errors when later running
  # tests. Setting MAX_JOBS to smaller number to make CI less flaky.
  export MAX_JOBS=4

  # ROCm CI is using Caffe2 docker images, which needs these wrapper
  # scripts to correctly use sccache.
  if [ -n "${SCCACHE_BUCKET}" ]; then
    mkdir -p ./sccache

    SCCACHE="$(which sccache)"
    if [ -z "${SCCACHE}" ]; then
      echo "Unable to find sccache..."
      exit 1
    fi

    # Setup wrapper scripts
    for compiler in cc c++ gcc g++ clang clang++; do
      (
        echo "#!/bin/sh"
        echo "exec $SCCACHE $(which $compiler) \"\$@\""
      ) > "./sccache/$compiler"
      chmod +x "./sccache/$compiler"
    done

    export CACHE_WRAPPER_DIR="$PWD/sccache"

    # CMake must find these wrapper scripts
    export PATH="$CACHE_WRAPPER_DIR:$PATH"
  fi

  python tools/amd_build/build_amd.py
  # OPENCV is needed to enable ImageInput operator in caffe2 resnet5_trainer
  # LMDB is needed to read datasets from https://download.caffe2.ai/databases/resnet_trainer.zip
  USE_ROCM=1 USE_LMDB=1 USE_OPENCV=1 python setup.py install --user

  # runtime compilation of MIOpen kernels manages to crash sccache - hence undo the wrapping
  bash tools/amd_build/unwrap_clang.sh

  exit 0
fi

# sccache will fail for CUDA builds if all cores are used for compiling
# gcc 7 with sccache seems to have intermittent OOM issue if all cores are used
if [ -z "$MAX_JOBS" ]; then
  if ([[ "$BUILD_ENVIRONMENT" == *cuda* ]] || [[ "$BUILD_ENVIRONMENT" == *gcc7* ]]) && which sccache > /dev/null; then
    export MAX_JOBS=$(($(nproc) - 1))
  fi
fi

# Target only our CI GPU machine's CUDA arch to speed up the build
export TORCH_CUDA_ARCH_LIST="5.2"

if [[ "$BUILD_ENVIRONMENT" == *ppc64le* ]]; then
  export TORCH_CUDA_ARCH_LIST="6.0"
fi

if [[ "$BUILD_ENVIRONMENT" == *xenial-py3.6-gcc5.4* ]]; then
  export DEBUG=1
fi

# Patch required to build xla
if [[ "${BUILD_ENVIRONMENT}" == *xla* ]]; then
  git clone --recursive https://github.com/pytorch/xla.git
  ./xla/scripts/apply_patches.sh
fi

if [[ "${BUILD_ENVIRONMENT}" == *clang* ]]; then
  export CC=clang
  export CXX=clang++
fi


# check that setup.py would fail with bad arguments
echo "The next three invocations are expected to fail with invalid command error messages."
( ! get_exit_code python setup.py bad_argument )
( ! get_exit_code python setup.py clean] )
( ! get_exit_code python setup.py clean bad_argument )

# ppc64le build fails when WERROR=1
# set only when building other architectures
# only use for "python setup.py install" line
if [[ "$BUILD_ENVIRONMENT" != *ppc64le*  && "$BUILD_ENVIRONMENT" != *clang* ]]; then
  WERROR=1 python setup.py install
else
  python setup.py install
fi

<<<<<<< HEAD
# TODO: I'm not sure why, but somehow we lose verbose commands
set -x

echo 'PyTorch Build Statistics'
sccache --show-stats
=======
if which sccache > /dev/null; then
  echo 'PyTorch Build Statistics'
  sccache --show-stats
fi
>>>>>>> 76a76a6c

assert_git_not_dirty

# Test documentation build
if [[ "$BUILD_ENVIRONMENT" == *xenial-cuda9-cudnn7-py3* ]]; then
  pushd docs
  # TODO: Don't run this here
  pip_install -r requirements.txt || true
  LC_ALL=C make html
  popd
  assert_git_not_dirty
fi

# Test standalone c10 build
if [[ "$BUILD_ENVIRONMENT" == *xenial-cuda9-cudnn7-py3* ]]; then
  mkdir -p c10/build
  pushd c10/build
  cmake ..
  make -j
  popd
  assert_git_not_dirty
fi

# Test no-Python build
if [[ "$BUILD_TEST_LIBTORCH" == "1" ]]; then
  echo "Building libtorch"
  # NB: Install outside of source directory (at the same level as the root
  # pytorch folder) so that it doesn't get cleaned away prior to docker push.
  BUILD_LIBTORCH_PY=$PWD/tools/build_libtorch.py
  mkdir -p ../cpp-build/caffe2
  pushd ../cpp-build/caffe2
  WERROR=1 VERBOSE=1 DEBUG=1 python $BUILD_LIBTORCH_PY
  popd
fi

# Build custom operator tests.
CUSTOM_OP_BUILD="$PWD/../custom-op-build"
CUSTOM_OP_TEST="$PWD/test/custom_operator"
python --version
SITE_PACKAGES="$(python -c 'from distutils.sysconfig import get_python_lib; print(get_python_lib())')"
mkdir "$CUSTOM_OP_BUILD"
pushd "$CUSTOM_OP_BUILD"
cmake "$CUSTOM_OP_TEST" -DCMAKE_PREFIX_PATH="$SITE_PACKAGES/torch" -DPYTHON_EXECUTABLE="$(which python)"
make VERBOSE=1
popd
assert_git_not_dirty

# Test XLA build
if [[ "${BUILD_ENVIRONMENT}" == *xla* ]]; then
  # TODO: Move this to Dockerfile.

  pip_install lark-parser

  # Bazel doesn't work with sccache gcc. https://github.com/bazelbuild/bazel/issues/3642
  sudo add-apt-repository "deb http://apt.llvm.org/xenial/ llvm-toolchain-xenial-7 main"
  wget -O - https://apt.llvm.org/llvm-snapshot.gpg.key|sudo apt-key add -
  sudo apt-get -qq update

  # Install clang-7 clang++-7 for xla
  sudo apt-get -qq install clang-7 clang++-7

  # Bazel dependencies
  sudo apt-get -qq install pkg-config zip zlib1g-dev unzip
  # XLA build requires Bazel
  wget https://github.com/bazelbuild/bazel/releases/download/0.24.1/bazel-0.24.1-installer-linux-x86_64.sh
  chmod +x bazel-*.sh
  sudo ./bazel-*.sh
  BAZEL="$(which bazel)"
  if [ -z "${BAZEL}" ]; then
    echo "Unable to find bazel..."
    exit 1
  fi

  # Install bazels3cache for cloud cache
  sudo apt-get -qq install npm
  npm config set strict-ssl false
  curl -sL https://deb.nodesource.com/setup_6.x | sudo -E bash -
  sudo apt-get install -qq nodejs
  sudo npm install -g bazels3cache
  BAZELS3CACHE="$(which bazels3cache)"
  if [ -z "${BAZELS3CACHE}" ]; then
    echo "Unable to find bazels3cache..."
    exit 1
  fi

  bazels3cache --bucket=${XLA_CLANG_CACHE_S3_BUCKET_NAME} --maxEntrySizeBytes=0
  pushd xla
  export CC=clang-7 CXX=clang++-7
  # Use cloud cache to build when available.
  sed -i '/bazel build/ a --remote_http_cache=http://localhost:7777 \\' build_torch_xla_libs.sh

  python setup.py install
  popd
  assert_git_not_dirty
fi<|MERGE_RESOLUTION|>--- conflicted
+++ resolved
@@ -168,18 +168,13 @@
   python setup.py install
 fi
 
-<<<<<<< HEAD
 # TODO: I'm not sure why, but somehow we lose verbose commands
 set -x
 
-echo 'PyTorch Build Statistics'
-sccache --show-stats
-=======
 if which sccache > /dev/null; then
   echo 'PyTorch Build Statistics'
   sccache --show-stats
 fi
->>>>>>> 76a76a6c
 
 assert_git_not_dirty
 
