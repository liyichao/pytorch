--- conflicted
+++ resolved
@@ -67,7 +67,11 @@
 default_qat_qconfig = QConfig(activation=default_fake_quant,
                               weight=default_weight_fake_quant)
 
-<<<<<<< HEAD
+default_weight_only_quant_qconfig = QConfig(activation=torch.nn.Identity,
+                                            weight=default_weight_fake_quant)
+default_activation_only_quant_qconfig = QConfig(activation=default_fake_quant,
+                                                weight=torch.nn.Identity)
+
 def get_default_qconfig(backend='fbgemm'):
     if backend == 'fbgemm':
         qconfig = QConfig(activation=HistogramObserver.with_args(reduce_range=True),
@@ -79,19 +83,15 @@
 
 def get_default_qat_qconfig(backend='fbgemm'):
     if backend == 'fbgemm':
-        qconfig = QConfig(activation=FakeQuantize.with_args(observer=default_l2_observer(reduce_range = True),
-                                                           quant_min=-128,
-                                                           quant_max=127),
+        qconfig = QConfig(activation=FakeQuantize.with_args(observer=default_histogram_observer,
+                                                            quant_min=-128,
+                                                            quant_max=127,
+                                                            reduce_range=True),
                           weight=default_per_channel_weight_fake_quant)
     else:
-        qconfig = QConfig(activation=FakeQuantize.with_args(observer=default_l2_observer(reduce_range = False),
-                                                           quant_min=-128,
-                                                           quant_max=127),
+        qconfig = QConfig(activation=FakeQuantize.with_args(observer=default_histogram_observer,
+                                                            quant_min=-128,
+                                                            quant_max=127,
+                                                            reduce_range=False),
                           weight=default_weight_fake_quant)
-    return qconfig
-=======
-default_weight_only_quant_qconfig = QConfig(activation=torch.nn.Identity,
-                                            weight=default_weight_fake_quant)
-default_activation_only_quant_qconfig = QConfig(activation=default_fake_quant,
-                                                weight=torch.nn.Identity)
->>>>>>> 69aea165
+    return qconfig