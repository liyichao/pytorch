--- conflicted
+++ resolved
@@ -4,13 +4,9 @@
 from abc import ABCMeta, abstractmethod
 from functools import partial
 
-<<<<<<< HEAD
+from torch._jit_internal import Optional, List
 import torch
 import torch.nn as nn
-from torch._jit_internal import Optional
-=======
-from torch._jit_internal import Optional, List
->>>>>>> 861b90c8
 
 
 ABC = ABCMeta(str("ABC"), (object,), {})  # compatible with Python 2 *and* 3:
@@ -26,7 +22,9 @@
     the collected statistics.
     """
 
-    def __init__(self, dtype=torch.quint8, qscheme=torch.per_tensor_affine, reduce_range=False):
+    def __init__(
+        self, dtype=torch.quint8, qscheme=torch.per_tensor_affine, reduce_range=False
+    ):
         super(ObserverBase, self).__init__()
         self.dtype = dtype
         self.qscheme = qscheme
@@ -126,8 +124,14 @@
         super(MinMaxObserver, self).__init__(**kwargs)
         self.min_val = None
         self.max_val = None
-        if self.qscheme == torch.per_tensor_symmetric and self.reduce_range and self.dtype == torch.quint8:
-            raise NotImplementedError("Cannot reduce range for symmetric quantization for quint8")
+        if (
+            self.qscheme == torch.per_tensor_symmetric
+            and self.reduce_range
+            and self.dtype == torch.quint8
+        ):
+            raise NotImplementedError(
+                "Cannot reduce range for symmetric quantization for quint8"
+            )
 
     def forward(self, x):
         min_val = self.min_val
@@ -158,10 +162,8 @@
     """
 
     __annotations__ = {
-        "min_val": Optional[torch.Tensor],
-        "max_val": Optional[torch.Tensor],
-        "relaxed_min": torch.Tensor,
-        "relaxed_max": torch.Tensor,
+        "relaxed_min": Optional[torch.Tensor],
+        "relaxed_max": Optional[torch.Tensor],
         "histogram": Optional[torch.Tensor],
     }
 
@@ -169,14 +171,12 @@
         super(HistogramObserver, self).__init__(**kwargs)
         self.bins = bins
         self.histogram = None
-        self.min_val = None
-        self.max_val = None
-        self.relaxed_min = torch.tensor([0])
-        self.relaxed_max = torch.tensor([0])
-
-    def forward(self, x):
-        min_val = self.min_val
-        max_val = self.max_val
+        self.relaxed_min = None
+        self.relaxed_max = None
+
+    def forward(self, x):
+        min_val = self.relaxed_min
+        max_val = self.relaxed_max
         histogram = self.histogram
         if min_val is None or max_val is None or histogram is None:
             min_val = torch.min(x)
@@ -184,17 +184,21 @@
             range = max_val - min_val
             self.relaxed_min = min_val - 0.5 * range
             self.relaxed_max = max_val + 0.5 * range
-            self.histogram = torch.histc(x, self.bins, min=self.relaxed_min.item(), max=self.relaxed_max.item())
-            self.min_val = self.relaxed_min
-            self.max_val = self.relaxed_max
-        else:
-            new_histogram = torch.histc(x, self.bins, min=self.relaxed_min.item(), max=self.relaxed_max.item())
+            self.histogram = torch.histc(
+                x, self.bins, min=min_val - 0.5 * range, max=max_val + 0.5 * range
+            )
+        else:
+            if min_val < torch.min(x) or max_val > torch.max(x):
+                warnings.warn("Incoming data is outside the relaxed_min/max range.")
+            new_histogram = torch.histc(
+                x, self.bins, min=min_val, max=max_val
+            )
             self.histogram = new_histogram + histogram
 
     @torch.jit.export
     def calculate_qparams(self):
-        min_val = self.min_val
-        max_val = self.max_val
+        min_val = self.relaxed_min
+        max_val = self.relaxed_max
         histogram = self.histogram
 
         if min_val is None or max_val is None or histogram is None:
@@ -247,11 +251,8 @@
     kwargs.setdefault("reduce_range", True)
     return observer(MinMaxObserver, **kwargs)
 
-<<<<<<< HEAD
-=======
 def default_debug_observer(**kwargs):
     return observer(TensorObserver, **kwargs)
->>>>>>> 861b90c8
 
 def default_weight_observer(**kwargs):
     kwargs.setdefault("dtype", torch.qint8)
