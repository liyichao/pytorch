--- conflicted
+++ resolved
@@ -7,15 +7,10 @@
 import warnings
 
 from torch._jit_internal import Optional, List
-<<<<<<< HEAD
 import math
 import torch
 import torch.nn as nn
 
-
-ABC = ABCMeta(str("ABC"), (object,), {})  # compatible with Python 2 *and* 3:
-=======
->>>>>>> 3429f274
 
 ABC = ABCMeta(str('ABC'), (object,), {})  # compatible with Python 2 *and* 3:
 
@@ -146,7 +141,6 @@
 
     @torch.jit.export
     def extra_repr(self):
-<<<<<<< HEAD
         return "min_val={}, max_val={}".format(self.min_val, self.max_val)
 
 
@@ -375,62 +369,67 @@
                 dst_histogram[dst_bin2] += src_bin_count - dst_bin_cnt
 
     def forward(self, x):
-        min_val = self.min_val
-        max_val = self.max_val
-        histogram = self.histogram
-        if min_val is None or max_val is None or histogram is None:
-            min_val = torch.min(x)
-            max_val = torch.max(x)
-            if self.use_fixed_width is True:
-                range = max_val - min_val
-                self.min_val = min_val - 0.5 * range
-                self.max_val = max_val + 0.5 * range
-                self.histogram = torch.histc(
-                    x, self.bins, min=min_val - 0.5 * range, max=max_val + 0.5 * range
-                )
-            else:
-                self.min_val = min_val
-                self.max_val = max_val
-                self.histogram = torch.histc(x, self.bins)
-        else:
-            if self.use_fixed_width is True:
-                if min_val < torch.min(x) or max_val > torch.max(x):
-                    warnings.warn("Incoming data is outside the min_val/max_val range.")
-                new_histogram = torch.histc(
-                    x, self.bins, min=min_val, max=max_val
-                )
-                self.histogram = new_histogram + histogram
+        with torch.no_grad():
+            min_val = self.min_val
+            max_val = self.max_val
+            histogram = self.histogram
+            if min_val is None or max_val is None or histogram is None:
+                min_val = torch.min(x)
+                max_val = torch.max(x)
+                if self.use_fixed_width is True:
+                    range = max_val - min_val
+                    self.min_val = min_val - 0.5 * range
+                    self.max_val = max_val + 0.5 * range
+                    self.histogram = torch.histc(
+                        x, self.bins, min=min_val - 0.5 * range, max=max_val + 0.5 * range
+                    )
+                else:
+                    self.min_val = min_val
+                    self.max_val = max_val
+                    self.histogram = torch.histc(x, self.bins, min=min_val, max=max_val)
             else:
                 new_min = torch.min(x)
                 new_max = torch.max(x)
-                new_histogram = torch.histc(x, self.bins)
-                # combine the existing histogram and new histogram into 1 histogram
-                combined_histogram = torch.zeros_like(self.histogram)
-                combined_min = torch.min(new_min, self.min_val)
-                combined_max = torch.max(new_max, self.max_val)
-                self._combine_histograms(
-                    combined_histogram,
-                    combined_min.item(),
-                    combined_max.item(),
-                    self.histogram,
-                    self.min_val.item(),
-                    self.max_val.item(),
-                )
-                self._combine_histograms(
-                    combined_histogram,
-                    combined_min.item(),
-                    combined_max.item(),
-                    new_histogram,
-                    new_min.item(),
-                    new_max.item(),
-                )
-                self.histogram = combined_histogram
-                self.min_val = combined_min
-                self.max_val = combined_max
+                if self.use_fixed_width is True:
+                    if min_val > new_min or max_val < new_max:
+                        warnings.warn("Incoming data is outside the min_val/max_val range.")
+                    new_histogram = torch.histc(
+                        x, self.bins, min=min_val, max=max_val
+                    )
+                    self.histogram = new_histogram + histogram
+                else:
+                    new_histogram = torch.histc(x, self.bins, min=new_min, max=new_max)
+                    # combine the existing histogram and new histogram into 1 histogram
+                    combined_histogram = torch.zeros_like(self.histogram)
+                    combined_min = torch.min(new_min, self.min_val)
+                    combined_max = torch.max(new_max, self.max_val)
+                    self._combine_histograms(
+                        combined_histogram,
+                        combined_min.item(),
+                        combined_max.item(),
+                        self.histogram,
+                        self.min_val.item(),
+                        self.max_val.item(),
+                    )
+                    self._combine_histograms(
+                        combined_histogram,
+                        combined_min.item(),
+                        combined_max.item(),
+                        new_histogram,
+                        new_min.item(),
+                        new_max.item(),
+                    )
+                    self.histogram = combined_histogram
+                    self.min_val = combined_min
+                    self.max_val = combined_max
 
     def calculate_qparams(self, norm_type="L2"):
         if self.histogram is None:
-            raise Exception("must run observer before calling calculate_qparams!")
+            warnings.warn(
+                "must run observer before calling calculate_qparams.\
+                                    Returning default scale and zero point "
+            )
+            return torch.tensor([1.0]), torch.tensor([0])
         assert self.bins == len(self.histogram), (
             "The number of bins in histogram should be equal to the number of bins "
             "supplied while making this observer"
@@ -440,9 +439,6 @@
 
         return self._calculate_qparams(new_min.item(), new_max.item())
 
-=======
-        return 'min_val={}, max_val={}'.format(self.min_val, self.max_val)
->>>>>>> 3429f274
 
 
 class TensorObserver(ObserverBase):
