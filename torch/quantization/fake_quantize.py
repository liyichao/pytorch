--- conflicted
+++ resolved
@@ -1,11 +1,7 @@
 from __future__ import absolute_import, division, print_function, unicode_literals
 import torch
 from torch.nn import Module
-<<<<<<< HEAD
-from .observer import default_observer, default_weight_observer, default_l2_observer, default_per_channel_weight_observer, _with_args
-=======
-from .observer import MinMaxObserver, _with_args
->>>>>>> e953a260
+from .observer import MinMaxObserver, HistogramObserver, PerChannelMinMaxObserver, _with_args
 
 class FakeQuantize(Module):
     ''' Simulate the quantize and dequantize operations in training time.
@@ -67,6 +63,7 @@
         self.zero_point = None
         self.dtype = self.observer.dtype
         self.qscheme = self.observer.qscheme
+        self.ch_axis = self.observer.ch_axis if hasattr(self.observer, 'ch_axis') else 0
 
     def enable_fake_quant(self, enabled=True):
         self.fake_quant_enabled = enabled
@@ -79,22 +76,15 @@
         return self.observer.calculate_qparams()
 
     def forward(self, X):
-        #return X
         if self.observer_enabled:
-<<<<<<< HEAD
             with torch.no_grad():
-                X = self.observer(X)
+                self.observer(X)
                 self.scale, self.zero_point = self.calculate_qparams()
-=======
-            self.observer(X)
-            scale, zero_point = self.calculate_qparams()
-            self.scale, self.zero_point = float(scale), int(zero_point)
->>>>>>> e953a260
         if self.fake_quant_enabled:
         #    TODO: Check if axis is zero
                 if self.qscheme == torch.per_channel_symmetric or self.qscheme == torch.per_channel_affine:
                     X = torch.fake_quantize_per_channel_affine(
-                    X, self.scale, self.zero_point, self.quant_min,
+                    X, self.scale, self.zero_point, self.ch_axis, self.quant_min,
                     self.quant_max)
                 else:
                     X = torch.fake_quantize_per_tensor_affine(
@@ -114,7 +104,6 @@
         # We cannot currently register scalar values as buffers, so need to manually
         # specify serialization here.
         super(FakeQuantize, self)._save_to_state_dict(destination, prefix, keep_vars)
-
         destination[prefix + 'scale'] = self.scale
         destination[prefix + 'zero_point'] = self.zero_point
 
@@ -126,24 +115,17 @@
         super(FakeQuantize, self)._load_from_state_dict(state_dict, prefix, local_metadata, False,
                                                         missing_keys, unexpected_keys, error_msgs)
 
-<<<<<<< HEAD
-
-default_fake_quant = FakeQuantize.with_args(observer=default_observer(dtype=torch.quint8, qscheme = torch.per_tensor_affine, reduce_range =True))
-default_weight_fake_quant = FakeQuantize.with_args(observer=default_observer(dtype=torch.qint8, qscheme=torch.per_tensor_symmetric),
-                                                   quant_min=-128,
-                                                   quant_max=127)
-default_per_channel_weight_fake_quant = FakeQuantize.with_args(observer=default_per_channel_weight_observer(dtype=torch.qint8, qscheme=torch.per_channel_symmetric, reduce_range =False),
-                                                   quant_min=-128,
-                                                   quant_max=127)
-l2_fake_quant = FakeQuantize.with_args(observer=default_l2_observer(reduce_range = True),
-                                                   quant_min=-128,
-                                                   quant_max=127)
-=======
 default_fake_quant = FakeQuantize.with_args(observer=MinMaxObserver, quant_min=0, quant_max=255,
                                             dtype=torch.quint8, qscheme=torch.per_tensor_affine, reduce_range=True)
 default_weight_fake_quant = FakeQuantize.with_args(observer=MinMaxObserver, quant_min=-128, quant_max=127,
                                                    dtype=torch.qint8, qscheme=torch.per_tensor_symmetric, reduce_range=False)
->>>>>>> e953a260
+
+default_per_channel_weight_fake_quant = FakeQuantize.with_args(observer=PerChannelMinMaxObserver,
+                                                   quant_min=-128, quant_max=127,
+                                                   dtype=torch.qint8, qscheme=torch.per_channel_symmetric, reduce_range =False, ch_axis=0)
+l2_fake_quant = FakeQuantize.with_args(observer=HistogramObserver,
+                                                   quant_min=-128,
+                                                   quant_max=127, reduce_range = True)
 
 def disable_fake_quant(mod):
     if type(mod) == FakeQuantize:
@@ -159,4 +141,4 @@
 
 def enable_observer(mod):
     if type(mod) == FakeQuantize:
-        mod.enable_observer()+        mod.disable_observer()