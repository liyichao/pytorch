--- conflicted
+++ resolved
@@ -85,15 +85,9 @@
                 node.output().replaceAllUsesWith(lc)
 
 
-<<<<<<< HEAD
-def _optimize_graph(graph, operator_export_type, _disable_torch_constant_prop=False):
+def _optimize_graph(graph, operator_export_type, _disable_torch_constant_prop=False, fixed_batch_size=False):
     # Inline everyting
     torch._C._jit_pass_inline(graph)
-=======
-def _optimize_graph(graph, operator_export_type, _disable_torch_constant_prop=False, fixed_batch_size=False):
-    # Inline everyting (recursively)
-    torch._C._jit_pass_inline(graph, True)
->>>>>>> aa95c795
 
     # Remove fork/wait nodes
     torch._C._jit_pass_inline_fork_wait(graph)
