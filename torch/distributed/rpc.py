--- conflicted
+++ resolved
@@ -75,44 +75,40 @@
             raise RuntimeError("self_rank argument {} doesn't match pg rank {}".format(
                                self_rank, group.rank()))
         # TODO: add try-except and destroy _agent in all processes if any fails.
-<<<<<<< HEAD
-        _agent = ProcessGroupAgent(name, group)
+        _agent = ProcessGroupAgent(self_name, group)
         _init_rref_context(_agent)
-=======
-        _agent = ProcessGroupAgent(self_name, group, num_send_recv_threads)
-        init_rref_context(_agent)
     elif is_backend_registered(backend):
         _agent = registered_init_rpc(backend,
                                      self_rank=self_rank,
                                      self_name=self_name,
                                      init_method=init_method)
-        init_rref_context(_agent)
->>>>>>> 4a81f0ff
+        _init_rref_context(_agent)
     else:
         raise RuntimeError("Unrecognized RPC backend ", backend)
 
 
 @_require_initialized
-def get_worker_id(worker_name=None):
-    r"""
-    Get worker id of a given worker name. Use this worker id to avoid passing
-    an expensive string to ``rpc`` on every invocation.
+def get_worker_info(worker_name=None):
+    r"""
+    Get WorkerInfo of a given worker name. Use this WorkerInfo to avoid passing
+    an expensive string to ``rpc`` on every invocation. The WorkerInfo contains
+    the name of the worker and the id of the worker.
 
     Arguments:
         worker_name (str): the string name of a worker. If ``None``, return the
                            the id of the current worker. (default ``None``)
     """
     if worker_name:
-        return _agent.get_worker_id(worker_name)
-    else:
-        return _agent.get_worker_id()
-
-
-def _to_worker_id(name_or_id):
+        return _agent.get_worker_info(worker_name)
+    else:
+        return _agent.get_worker_info()
+
+
+def _to_worker_info(name_or_id):
     if isinstance(name_or_id, WorkerInfo):
         return name_or_id
     elif isinstance(name_or_id, str):
-        return get_worker_id(name_or_id)
+        return get_worker_info(name_or_id)
     else:
         raise ValueError("Unsupported RPC worker ID type {}".format(name_or_id))
 
@@ -143,7 +139,7 @@
         >>> import torch.distributed as dist
         >>> dist.init_process_group(backend='gloo', rank=0, world_size=2)
         >>> dist.init_rpc("worker0")
-        >>> worker1 = dist.get_worker_id("worker1")
+        >>> worker1 = dist.get_worker_info("worker1")
         >>> rref1 = dist.remote(worker1, torch.add, args=(torch.ones(2), 3))
         >>> rref2 = dist.remote(worker1, torch.add, args=(torch.ones(2), 1))
         >>> x = rref1.to_here() + rref2.to_here()
@@ -160,7 +156,7 @@
     args = args if args else ()
     kwargs = kwargs if kwargs else {}
 
-    to = _to_worker_id(to)
+    to = _to_worker_info(to)
     if qualified_name is not None:
         return invoke_remote_builtin(
             _agent, to, qualified_name, *args, **kwargs)
@@ -222,7 +218,7 @@
         >>> import torch.distributed as dist
         >>> dist.init_process_group(backend='gloo', rank=0, world_size=2)
         >>> dist.init_model_parallel("worker0")
-        >>> worker1 = dist.get_worker_id("worker1")
+        >>> worker1 = dist.get_worker_info("worker1")
         >>> fut1 = dist.rpc(worker1, torch.add, args=(torch.ones(2), 3), async_call=True)
         >>> fut2 = dist.rpc(worker1, min, args=(1, 2), async_call=True)
         >>> result = fut1.wait() + fut2.wait()
@@ -242,7 +238,7 @@
     args = args if args else ()
     kwargs = kwargs if kwargs else {}
 
-    to = _to_worker_id(to)
+    to = _to_worker_info(to)
     if qualified_name is not None:
         fut = invoke_rpc_builtin(_agent, to, qualified_name, *args, **kwargs)
     else:
