import torch._C
from torch.autograd import Variable, function
from torch.serialization import validate_cuda_device
from torch.nn import Module, ModuleList, Parameter, Sequential
from torch.jit.frontend import get_jit_class_def, get_jit_def, get_default_args
import torch.backends.cudnn as cudnn
import torch.jit.annotations
import torch._jit_internal as _jit_internal
from torch._six import PY2, PY37, with_metaclass, get_function_from_type, \
    string_classes, builtins
from ..nn.modules.utils import _single, _pair, _triple, _quadruple, \
    _list_with_default
import torch.testing

import math
from collections import OrderedDict, namedtuple
import textwrap
import sys
import warnings
import weakref
import types
import contextlib
import os
import functools
import copy
import collections
import inspect
import pickle

# These are imported so users can access them from the `torch.jit` module
from torch._jit_internal import Final  # noqa: F401
from torch._jit_internal import ignore, export  # noqa: F401

if sys.version_info[0] > 2:
    import pathlib


def _parse_env(name, default, true_message, false_message):
    value = os.environ.get(name)
    if value is None:
        return default
    if value.lower() in {'1', 'true', 'yes'}:
        return True
    elif value.lower() in {'0', 'false', 'no'}:
        return False
    if value == '1v':
        print(true_message)
        return True
    elif value == '0v':
        print(false_message)
        return False
    raise ValueError('Unknown setting of {}. Try using 0 or 1.'.format(name))


_enabled = _parse_env('PYTORCH_JIT', True, "> Using PyTorch JIT", "> PyTorch JIT DISABLED")
_flatten = torch._C._jit_flatten
_unflatten = torch._C._jit_unflatten
_jit_script_class_compile = torch._C._jit_script_class_compile

Future = torch._C.Future
_fork = torch._C.fork
_wait = torch._C.wait


@contextlib.contextmanager
def scope(scope_name):
    tracing_state = torch._C._get_tracing_state()
    if tracing_state:
        tracing_state.push_scope(scope_name)
    try:
        yield
    finally:
        if tracing_state:
            tracing_state.pop_scope()


DEFAULT_EXTRA_FILES_MAP = torch._C.ExtraFilesMap()


def load(f, map_location=None, _extra_files=DEFAULT_EXTRA_FILES_MAP):
    r"""
        Load a ``ScriptModule`` previously saved with :func:`save <torch.jit.save>`

        All previously saved modules, no matter their device, are first loaded onto CPU,
        and then are moved to the devices they were saved from. If this fails (e.g. because
        the run time system doesn't have certain devices), an exception is raised.
        However, storages can be dynamically remapped to an alternative set of devices
        using the `map_location` argument. Comparing to :func:`torch.load`, `map_location`
        in this function is simplified, which only accepts a string (e.g., 'cpu', 'cuda:0'),
        or torch.device (e.g., torch.device('cpu'))

        Arguments:
            f: a file-like object (has to implement read, readline, tell, and seek),
                or a string containing a file name
            map_location: can a string (e.g., 'cpu', 'cuda:0'), a device (e.g.,
                torch.device('cpu'))
            _extra_files: map from filename to content. The extra
                filenames given in the map would be loaded and their content
                would be stored in the provided map.


        Returns:
            A ``ScriptModule`` object.

        Example: ::

            torch.jit.load('scriptmodule.pt')

            # Load ScriptModule from io.BytesIO object
            with open('scriptmodule.pt', 'rb') as f:
                buffer = io.BytesIO(f.read())

            # Load all tensors to the original device
            torch.jit.load(buffer)

            # Load all tensors onto CPU, using a device
            torch.jit.load(buffer, map_location=torch.device('cpu'))

            # Load all tensors onto CPU, using a string
            torch.jit.load(buffer, map_location='cpu')

            # Load with extra files.
            files = {'metadata.json' : ''}
            torch.jit.load('scriptmodule.pt', _extra_files = files)
            print (files['metadata.json'])
    """
    m = ScriptModule()

    def module_lookup(names):
        curr = m
        for name in names:
            if not hasattr(curr, name):
                setattr(curr, name, ScriptModule())
            curr = getattr(curr, name)
        return curr._c
    if isinstance(f, string_classes):
        if not os.path.exists(f):
            raise ValueError("The provided filename {} does not exist".format(f))
    if isinstance(map_location, string_classes):
        map_location = torch.device(map_location)
    elif not (map_location is None or
              isinstance(map_location, torch.device)):
        raise ValueError("map_location should be either None, string or torch.device, "
                         "but got type: " + str(type(map_location)))
    if (str(map_location).startswith('cuda')):
        validate_cuda_device(map_location)

    if isinstance(f, str) or \
            (sys.version_info[0] == 2 and isinstance(f, unicode)) or \
            (sys.version_info[0] == 3 and isinstance(f, pathlib.Path)):
        torch._C.import_ir_module(module_lookup, f, map_location, _extra_files)
    else:
        torch._C.import_ir_module_from_buffer(module_lookup, f.read(), map_location, _extra_files)

    return m


def save(m, f, _extra_files=DEFAULT_EXTRA_FILES_MAP):
    """
        Save an offline version of this module for use in a separate process. The saved
        module serializes all of the methods, submodules, parameters, and attributes of this
        module. It can be loaded into the C++ API using ``torch::jit::load(filename)`` or into the Python
        API with ``torch.jit.load(filename)``.

        To be able to save a module, it must not make any calls to native Python functions.
        This means that all submodules must be subclasses of ``torch.jit.ScriptModule`` as well.

        .. DANGER::
           All modules, no matter their device, are always loaded onto the CPU during loading.
           This is different from :func:`torch.load`'s semantics and may change in the future.

        Arguments:
            m: a ScriptModule to save
            f: a file-like object (has to implement write and flush) or a string
               containing a file name
            _extra_files: Map from filename to contents which will be stored as part of 'f'

        .. warning::
            If you are using Python 2, ``torch.save`` does NOT support ``StringIO.StringIO``
            as a valid file-like object. This is because the write method should return
            the number of bytes written; ``StringIO.write()`` does not do this.

            Please use something like ``io.BytesIO`` instead.

        Example: ::

            m = torch.jit.ScriptModule()

            # Save to file
            torch.jit.save(m, 'scriptmodule.pt')

            # Save to io.BytesIO buffer
            buffer = io.BytesIO()
            torch.jit.save(m, buffer)

            # Save with extra files
            extra_files = torch._C.ExtraFilesMap()
            extra_files['foo.txt'] = 'bar'
            torch.jit.save(m, 'scriptmodule.pt', _extra_files=extra_files)
    """
    if isinstance(f, str) or \
            (sys.version_info[0] == 2 and isinstance(f, unicode)) or \
            (sys.version_info[0] == 3 and isinstance(f, pathlib.Path)):
        m.save(f, _extra_files=_extra_files)
    else:
        ret = m.save_to_buffer(_extra_files=_extra_files)
        f.write(ret)


def get_trace_graph(f, args=(), kwargs=None, _force_outplace=False, return_inputs=False):
    """
    Trace a function or model, returning a tuple consisting of the both the
    *trace* of an execution, as well as the original return value. If return_inputs,
    also returns the trace inputs as part of the tuple

    Tracing is guaranteed not to change the semantics of the function/module
    that is traced.

    Arguments:
        f (torch.nn.Module or function): the function or module
            to be traced.
        args (tuple or Tensor): the positional arguments to pass to the
            function/module to be traced.  A non-tuple is assumed to
            be a single positional argument to be passed to the model.
        kwargs (dict): the keyword arguments to pass to the function/module
            to be traced.

    Example: Trace a cell.

        >>> trace, out = jit.trace(nn.LSTMCell(), (input, hidden))
        >>> print(trace)
    """
    if kwargs is None:
        kwargs = {}
    if not isinstance(args, tuple):
        args = (args,)
    return LegacyTracedModule(f, _force_outplace, return_inputs)(*args, **kwargs)


def _unique_state_dict(module, keep_vars=False):
    # since Parameter.data always creates a new torch.Tensor instance,
    # id(v) doesn't work with it. So we always get the Parameter or Buffer
    # as values, and deduplicate the params using Parameters and Buffers
    state_dict = module.state_dict(keep_vars=True)
    filtered_dict = type(state_dict)()
    seen_ids = set()
    for k, v in state_dict.items():
        if id(v) in seen_ids:
            continue
        seen_ids.add(id(v))
        if keep_vars:
            filtered_dict[k] = v
        else:
            filtered_dict[k] = v.data
    return filtered_dict


def _create_interpreter_name_lookup_fn(frames_up=1):
    def _get_interpreter_name_for_var(var):
        frame = inspect.currentframe()
        i = 0
        while i < frames_up + 1:
            frame = frame.f_back
            i += 1

        f_locals = frame.f_locals
        f_globals = frame.f_globals

        for k, v in f_locals.items():
            if isinstance(v, torch.Tensor) and var is v:
                return k if k != 'self' else ''
        for k, v in f_globals.items():
            if isinstance(v, torch.Tensor) and var is v:
                return k if k != 'self' else ''
        return ''
    return _get_interpreter_name_for_var


class LegacyTracedModule(Module):
    def __init__(self, inner, force_outplace=False, return_inputs=False):
        super(LegacyTracedModule, self).__init__()
        # inner may be a Module, or it may be an arbitrary callable
        # If it's a Module, we get its parameters automatically, which lets
        # us avoid a special casing functions versus modules.
        self.inner = inner
        self._force_outplace = force_outplace
        self._return_inputs = return_inputs

    def forward(self, *args):
        in_vars, in_desc = _flatten(args)
        # NOTE: use full state, because we need it for BatchNorm export
        # This differs from the compiler path, which doesn't support it at the moment.
        module_state = list(_unique_state_dict(self, keep_vars=True).values())
        try:
            trace, all_trace_inputs = torch._C._tracer_enter(*(in_vars + module_state))
        except Exception as e:
            torch._C._tracer_abandon()
            raise e
        ret_inputs = tuple(x.clone() for x in all_trace_inputs)
        torch._C._tracer_set_force_outplace(self._force_outplace)
        torch._C._tracer_set_get_unique_name_fn(_create_interpreter_name_lookup_fn())
        try:
            trace_inputs = _unflatten(all_trace_inputs[:len(in_vars)], in_desc)
            out = self.inner(*trace_inputs)
            out_vars, _ = _flatten(out)
            torch._C._tracer_exit(tuple(out_vars))
        except Exception:
            torch._C._tracer_abandon()
            raise
        if self._return_inputs:
            return trace, out, ret_inputs
        else:
            return trace, out


def _clone_inputs(args):
    def clone_input(a):
        if a is None:
            return None
        elif isinstance(a, torch.Tensor):
            # TODO: figure out one liner to .clone() and set requires_grad
            v = Variable(a.data.clone(), requires_grad=a.requires_grad)
            if a.grad is not None:
                v.grad = clone_input(v.grad)
            return v
        else:
            return a.clone()
    return function._nested_map(lambda x: isinstance(x, torch.Tensor),
                                clone_input, condition_msg="tensors")(args)


# This is purely for developer debugging.  We are not going to advertise it.
_JIT_DUMP = os.environ.get('PYTORCH_JIT_DUMP', False)
_JIT_TIME = os.environ.get('PYTORCH_JIT_TIME', False)  # CUDA-only timing
_JIT_DISABLE = os.environ.get('PYTORCH_JIT_DISABLE', False)
_JIT_STATS = os.environ.get('PYTORCH_JIT_STATS', False)


def _dump_trace(trace_name, pass_name, input_key, trace):
    if not _JIT_DUMP:
        return

    import torch.contrib._graph_vis as graph_vis

    filename = "{}_{}".format(trace_name, pass_name)
    # TODO: Also paste out the backtrace when the trace was compiled
    # (and maybe also when it was run?)
    with open(filename + ".ir", "w") as f:
        f.write("Input key: {}\n\n{}".format(input_key, str(trace)))
    graph_vis.write(trace.graph(), filename + ".html")


@contextlib.contextmanager
def _time(trace_name, name, time=True):
    if (not _JIT_TIME and not time) or not torch.cuda.is_available():
        yield
        return
    stream = torch.cuda.current_stream()
    start = torch.cuda.Event(enable_timing=True)
    end = torch.cuda.Event(enable_timing=True)
    stream.record_event(start)
    try:
        yield
    finally:
        stream.record_event(end)
        end.synchronize()
        print("{} {} time: {} ms".format(trace_name, name, start.elapsed_time(end)))


def verify(model, args, loss_fn=torch.sum, devices=None):
    """
    Verify that a JIT compiled model has the same behavior as its uncompiled
    version along with its backwards pass.  If your model returns multiple
    outputs, you must also specify a `loss_fn` to produce a loss for which
    the backwards will be computed.

    This function has side-effects (e.g., it executes your model / saves and loads
    parameters), so don't expect the model to come out exactly the same as what
    you passed in.

    Arguments:
        model (compiled torch.nn.Module or function): the module/function to be
            verified.  The module/function definition MUST have been decorated with
            `@torch.jit.compile`.
        args (tuple or Tensor): the positional arguments to pass to the
            compiled function/module to be verified.  A non-tuple is assumed to
            be a single positional argument to be passed to the model.
        loss_fn (function, optional): the loss function to be applied to
            the output of the model, before backwards is invoked.  By default,
            we assume that a model returns a single result, and we :func:`torch.sum`
            before calling backwards; if this is inappropriate, you can pass your
            own loss function.  Note that if a model returns a tuple of results,
            these are passed as separate positional arguments to `loss_fn`.
        devices (iterable of device IDs, optional): the GPU devices which the
            compiled module will be run on.  This determines the RNG state we
            must save when running both compiled and uncompiled versions of the model.
    """
    # TODO: In principle, we track device information in our trace, so it
    # should be possible to check if our execution actually obeyed the 'devices'
    # the user provided.

    # TODO: Consider adding a utility function to torch.jit to test
    # for this case
    if not isinstance(model, torch._C.CompiledFunction):
        raise TypeError("Cannot verify an uncompiled module.  Add @torch.jit.compile to compile it")
    is_module = isinstance(model, Module)

    if not isinstance(args, tuple):
        args = (args,)

    saved_args = _clone_inputs(args)
    if is_module:
        saved_state = copy.deepcopy(model.state_dict())

    def run_fwd_bwd(args, force_trace=False, assert_compiled=False):
        params = list(model.parameters()) if is_module else []
        in_vars, _ = _flatten((args, params))
        # We use a special API to reset the trace and compile it from scratch.
        compiled_fn = model
        if force_trace:
            compiled_fn.clear_cache()
        if assert_compiled:
            hits = compiled_fn.hits
        out = model(*args)
        if assert_compiled and compiled_fn.hits == hits:
            raise RuntimeError("failed to use the compiled function")
        if not isinstance(out, tuple):
            out = (out, )
        if loss_fn == torch.sum and len(out) != 1:
            raise ValueError(("Model returns {} outputs, but default loss function "
                              "(torch.sum) can only handle a single output").format(len(out)))
        out_vars, _ = _flatten(out)
        saved_outs = [v.data.clone() for v in out_vars]
        loss = loss_fn(*out)
        grads = torch.autograd.grad([loss], in_vars)
        # TODO: I'm not sure if the clone here is necessary but it is safer
        saved_grads = [v.data.clone() for v in grads]
        return (saved_outs, saved_grads)

    with torch.random.fork_rng(devices, _caller="torch.jit.verify"):
        uncompiled_outs, uncompiled_grads = run_fwd_bwd(args, force_trace=True)
        assert model.has_trace_for(*args)

    if is_module:
        model.load_state_dict(saved_state)
    compiled_outs, compiled_grads = run_fwd_bwd(args, assert_compiled=True)

    _verify_equal(uncompiled_outs, compiled_outs)
    _verify_equal(uncompiled_grads, compiled_grads)


def _verify_equal(xs, ys):
    for x, y in zip(xs, ys):
        if x.sub(y).abs().max() > 1e-6:
            raise RuntimeError("JIT and real computation mismatch")


def indent(s):
    return '\n'.join(['\t' + line for line in s.splitlines()])


class TracingCheckError(Exception):
    def __init__(self, graph_diff_error, tensor_compare_error, extra_msg=None):
        self.message = 'Tracing failed sanity checks!\n'
        if extra_msg is not None:
            self.message += extra_msg + '\n'
        if graph_diff_error is not None:
            self.message += 'ERROR: Graphs differed across invocations!\n'
            self.message += indent(graph_diff_error) + '\n'
        if tensor_compare_error is not None:
            self.message += 'ERROR: Tensor-valued Constant nodes differed in value ' \
                            'across invocations. This often indicates that the tracer has' \
                            ' encountered untraceable code.\n'
            self.message += indent(tensor_compare_error) + '\n'
        super(TracingCheckError, self).__init__(self.message)


# Check the traced module against a set of user-provided validation inputs
@torch.no_grad()
def _check_trace(check_inputs, func, executor_options, traced_func, check_tolerance,
                 force_outplace, is_trace_module, _module_class):
    # Note: tracing is independent of optimizations, which consume the trace
    executor_options['optimize'] = False
    for inputs in check_inputs:

        if isinstance(inputs, torch.Tensor):
            inputs = (inputs,)

        if is_trace_module:
            copied_dict = {}
            for name, data in inputs.items():
                copied_dict[name] = _clone_inputs(data)
            check_mod = torch.jit.trace_module(
                func.__self__ if hasattr(func, '__self__') else func,
                copied_dict,
                check_trace=False,
                _force_outplace=force_outplace,
                _module_class=_module_class,
                **executor_options)
            check_mod_func = check_mod._c._get_method(traced_func.name)
            inputs = inputs[traced_func.name]
            if isinstance(inputs, (torch.Tensor, dict)):
                inputs = (inputs,)
        else:
            check_mod = torch.jit.trace(
                func,
                _clone_inputs(inputs),
                check_trace=False,
                _force_outplace=force_outplace,
                _module_class=_module_class,
                **executor_options)
            check_mod_func = check_mod

        def graph_diagnostic_info():
            mod_canonicalized = torch._C._jit_pass_canonicalize(traced_func.graph)
            torch._C._jit_pass_erase_shape_information(mod_canonicalized)
            check_canonicalized = torch._C._jit_pass_canonicalize(check_mod_func.graph)
            torch._C._jit_pass_erase_shape_information(check_canonicalized)

            graph_diff_errors = None
            if str(mod_canonicalized) != str(check_canonicalized):
                import difflib
                graph_diff = difflib.ndiff(str(mod_canonicalized).splitlines(True),
                                           str(check_canonicalized).splitlines(True))
                graph_diff_errors = 'Graph diff:\n' + indent(''.join(graph_diff)) + '\n'

                for n_mod, n_check in zip(mod_canonicalized.nodes(), check_canonicalized.nodes()):
                    if str(n_mod) != str(n_check):
                        graph_diff_errors += 'First diverging operator:\n'
                        node_diff = difflib.ndiff(str(n_mod).splitlines(True),
                                                  str(n_check).splitlines(True))
                        source_printout = 'Node diff:\n' + indent(''.join(node_diff)) + '\n'
                        mod_stack = n_mod.sourceRange()
                        if mod_stack:
                            source_printout += 'Trace source location:\n' + indent(mod_stack) + '\n'
                        check_stack = n_check.sourceRange()
                        if check_stack:
                            source_printout += 'Check source location:\n' + indent(check_stack) + '\n'
                        graph_diff_errors += source_printout

                        break  # For now, only print out the first pair of nodes that diverges

            tensor_compare_errors = None
            # Check Tensor-valued constant nodes
            for n_mod, n_check in zip(mod_canonicalized.nodes(), check_canonicalized.nodes()):
                if n_mod.kind() != n_check.kind():
                    break  # Graphs have already diverged

                if n_mod.kind() == 'prim::Constant' and not (n_mod.mustBeNone() or n_check.mustBeNone()):
                    if n_mod.kindOf('value') != 't' or n_check.kindOf('value') != 't':
                        continue

                    mod_tensor_val = n_mod.t('value')
                    check_tensor_val = n_check.t('value')

                    try:
                        torch.testing.assert_allclose(mod_tensor_val, check_tensor_val)
                    except (RuntimeError, AssertionError) as e:
                        if tensor_compare_errors is None:
                            tensor_compare_errors = ''
                        tensor_compare_errors += 'Node:\n' + indent(str(n_mod)) + '\n'
                        compare_stack = n_mod.sourceRange()
                        if compare_stack:
                            tensor_compare_errors += 'Source Location:\n' + indent(compare_stack) + '\n'
                        tensor_compare_errors += 'Comparison exception: ' + indent(str(e))

                        break  # For now, only print the first diverging pair

            return graph_diff_errors, tensor_compare_errors

        def wrap_retval(x):
            return x if isinstance(x, tuple) else (x,)

        def run_mod_and_filter_tensor_outputs(mod, inputs, running_what):
            try:
                outs = wrap_retval(mod(*_clone_inputs(inputs)))
                outs = [out for out in outs if isinstance(out, torch.Tensor)]
                return outs
            except Exception as e:
                raise TracingCheckError(*graph_diagnostic_info(),
                                        extra_msg='Encountered an exception while running the ' + running_what +
                                                  ' with test inputs.\nException:\n' + indent(str(e)))

        has_warned = [False]

        def maybe_warn_nondeterministic():
            if has_warned[0]:
                return
            has_warned[0] = True
            nondeterm_ops = [op for op in traced_func.graph.nodes() if op.isNondeterministic()]
            if len(nondeterm_ops) > 0:
                nondeterministic_ops_warning = "Trace had nondeterministic nodes. "
                nondeterministic_ops_warning += "Did you forget call .eval() on your model? Nodes:\n"
                nondeterministic_ops_warning += "\n".join([indent(str(op)) for op in nondeterm_ops][:20])
                nondeterministic_ops_warning += "\nThis may cause errors in trace checking. To disable trace checking,"\
                                                " pass check_trace=False to torch.jit.trace()"
                warnings.warn(nondeterministic_ops_warning, category=TracerWarning, stacklevel=5)

        def compare_outputs(original, reference, match_what):
            all_ok = True
            for i, (orig, ref) in enumerate(zip(original, reference)):
                try:
                    torch.testing.assert_allclose(orig.double(), ref.double(), rtol=check_tolerance,
                                                  atol=torch.testing._get_default_tolerance(orig, ref)[1])
                except AssertionError as e:
                    maybe_warn_nondeterministic()
                    warnings.warn('Output nr ' + str(i + 1) + '. of the traced function does not match '
                                  'the corresponding output of the ' + match_what + '. Detailed error:\n' + str(e),
                                  category=TracerWarning, stacklevel=4)
                    all_ok = False

            return all_ok

        traced_outs = run_mod_and_filter_tensor_outputs(traced_func, inputs, 'trace')
        fn_outs = run_mod_and_filter_tensor_outputs(func, inputs, 'Python function')
        if compare_outputs(traced_outs, fn_outs, 'Python function'):
            check_outs = run_mod_and_filter_tensor_outputs(check_mod_func, inputs, 'repeated trace')
            compare_outputs(traced_outs, check_outs, 'repeated trace')

        diag_info = graph_diagnostic_info()
        if any(info is not None for info in diag_info):
            raise TracingCheckError(*diag_info)


class TracerWarning(Warning):
    @staticmethod
    def ignore_lib_warnings():
        # We ignore warnings from all submodules excluding the JIT, because we need them e.g. for _check_trace
        warnings.filterwarnings('ignore', category=TracerWarning, module='torch.(?!jit)')


# We ignore the tracer warnings coming form inside the library, because all our shape
# checks in nn will trigger them.
TracerWarning.ignore_lib_warnings()
torch._C._tracer_warn_use_python()


def make_tuple(example_inputs):
    if isinstance(example_inputs, (torch.Tensor, dict)):
        return (example_inputs,)
    # done primarily so that weird iterables fail here and not pybind11 code
    if not isinstance(example_inputs, tuple):
        return tuple(example_inputs)
    return example_inputs


def make_module(mod, _module_class, executor_options):
    if _module_class is None:
        _module_class = TopLevelTracedModule
    return _module_class(mod, **executor_options)

def wrap_check_inputs(check_inputs):
    if check_inputs is None:
        return None

    return [{'forward' : c} for c in check_inputs]

def trace(func,
          example_inputs,
          optimize=True,
          check_trace=True,
          check_inputs=None,
          check_tolerance=1e-5,
          _force_outplace=False,
          _module_class=None):
    """
    Trace a function and return an executable ``ScriptModule`` that will be optimized
    using just-in-time compilation.

    .. warning::

        Tracing only correctly records functions and modules which are not data
        dependent (e.g., do not have conditionals on data in tensors) and do not have
        any untracked external dependencies (e.g., perform input/output or
        access global variables). If you trace such models, you may silently get
        incorrect results on subsequent invocations of the model. The tracer
        will try to emit warnings when doing something that may cause an
        incorrect trace to be produced.

    Arguments:
        func (callable or torch.nn.Module):  a Python function or ``torch.nn.Module``
                                             that will be run with ``example_inputs``.
                                             arguments and returns to ``func`` must be tensors
                                             or (possibly nested) tuples that
                                             contain tensors.
        example_inputs (tuple):  a tuple of example inputs that will be passed to the function
                                 while tracing. The resulting trace can be run with
                                 inputs of different types and shapes assuming the traced operations
                                 support those types and shapes. ``example_inputs`` may also be a single
                                 Tensor in which case it is automatically wrapped in a tuple

    Keyword arguments:
        optimize (bool, optional): whether or not to apply optimizations.  Default: ``True``.
        check_trace (bool, optional): check if the same inputs run through
                                      traced code produce the same outputs. Default: ``True``. You might want
                                      to disable this if, for example, your network contains non-
                                      deterministic ops or if you are sure that the network is correct despite
                                      a checker failure.

        check_inputs (list of tuples, optional): A list of tuples of input arguments that should be used
                                                 to check the trace against what is expected. Each tuple
                                                 is equivalent to a set of input arguments that would
                                                 be specified in ``example_inputs``. For best results, pass in a
                                                 set of checking inputs representative of the space of
                                                 shapes and types of inputs you expect the network to see.
                                                 If not specified, the original ``example_inputs`` are used for checking
        check_tolerance (float, optional): Floating-point comparison tolerance to use in the checker procedure.
                                           This can be used to relax the checker strictness in the event that
                                           results diverge numerically for a known reason, such as operator fusion.

    Returns:
        A ``ScriptModule`` object with a single ``forward()`` method containing the traced code.
        When ``func`` is a ``torch.nn.Module``, the returned ``ScriptModule`` will have the same set of
        sub-modules and parameters as ``func``.

    Example::
        class Net(nn.Module):
            def __init__(self):
                super(Net, self).__init__()
                self.conv = nn.Conv2d(1, 1, 3)

            def forward(self, x):
                return self.conv(x)

            def weighted_kernel_sum(self, weight):
                return weight * self.conv.weight

        example_weight = torch.rand(1, 1, 3, 3)
        example_forward_input = torch.rand(1, 1, 3, 3)
        n = Net()
        inputs = {'forward' : example_forward_input, 'weighted_kernel_sum' : example_weight}
        module = torch.jit.trace_module(n, inputs)

    """
    if not _enabled:
        return func

    if isinstance(func, torch.jit.ScriptModule):
        # it is hard to trace it because the forward method on ScriptModule is already defined, so it
        # would result in an error.
        warnings.warn('The input to trace is already a ScriptModule, tracing it is a no-op. Returning the object as is.')
        return func

    if isinstance(func, torch.nn.Module):
        return trace_module(func, {'forward': example_inputs}, optimize,
                            check_trace, wrap_check_inputs(check_inputs),
                            check_tolerance, _force_outplace, _module_class)

    if (hasattr(func, '__self__') and isinstance(func.__self__, torch.nn.Module) and
            func.__name__ == 'forward'):

        return trace_module(func.__self__, {'forward': example_inputs}, optimize,
                            check_trace, wrap_check_inputs(check_inputs),
                            check_tolerance, _force_outplace, _module_class)

    executor_options = {'optimize': bool(optimize)}
    # Special case for common case of passing a single Tensor
    if isinstance(example_inputs, (torch.Tensor, dict)):
        example_inputs = (example_inputs,)
    # done primarily so that weird iterables fail here and not pybind11 code
    elif not isinstance(example_inputs, tuple):
        example_inputs = tuple(example_inputs)

    var_lookup_fn = _create_interpreter_name_lookup_fn(0)

    if (hasattr(func, '__self__') and isinstance(func.__self__, torch.nn.Module)):
        raise AttributeError("trace doesn't support compiling individual module's functions.\n"
                             "Please use trace_module")

    name = getattr(func, '__name__', 'forward')
    if name == '<lambda>':
        name = '_lambda'  # make name a valid identifier
    traced = torch._C._create_function_from_trace(name, func, example_inputs,
                                                  var_lookup_fn,
                                                  _force_outplace)

    # Check the trace against new traces created from user-specified inputs
    if check_trace:
        if check_inputs is not None:
            _check_trace(check_inputs, func, executor_options, traced, check_tolerance, _force_outplace, False, _module_class)
        else:
            _check_trace([example_inputs], func, executor_options, traced, check_tolerance, _force_outplace, False, _module_class)

    return traced


def trace_module(mod,
                 inputs,
                 optimize=True,
                 check_trace=True,
                 check_inputs=None,
                 check_tolerance=1e-5,
                 _force_outplace=False,
                 _module_class=None):
    """
    Trace a function and return an executable ``ScriptModule`` that will be optimized
    using just-in-time compilation.

    .. warning::

        Tracing only correctly records functions and modules which are not data
        dependent (e.g., do not have conditionals on data in tensors) and do not have
        any untracked external dependencies (e.g., perform input/output or
        access global variables). If you trace such models, you may silently get
        incorrect results on subsequent invocations of the model. The tracer
        will try to emit warnings when doing something that may cause an
        incorrect trace to be produced.

    Arguments:
        mod (torch.nn.Module):           a ``torch.nn.Module`` containing methods whose names are
                                         specified in ``example_inputs``. The given methods will be compiled
                                         as a part of a single `ScriptModule`
        example_inputs (dict):           a dict containing sample inputs indexed by method names in ``mod``
                                         The inputs will be passed to methods whose names correspond to inputs'
                                         keys while tracing.
                                         ``{ 'forward' : example_forward_input, 'method2': example_method2_input}``
    Keyword arguments:
        optimize (bool, optional): whether or not to apply optimizations.  Default: ``True``.
        check_trace (bool, optional): check if the same inputs run through
                                      traced code produce the same outputs. Default: ``True``. You might want
                                      to disable this if, for example, your network contains non-
                                      deterministic ops or if you are sure that the network is correct despite
                                      a checker failure.

        check_inputs (list of dicts, optional): A list of dicts of input arguments that should be used
                                                 to check the trace against what is expected. Each tuple
                                                 is equivalent to a set of input arguments that would
                                                 be specified in ``example_inputs``. For best results, pass in a
                                                 set of checking inputs representative of the space of
                                                 shapes and types of inputs you expect the network to see.
                                                 If not specified, the original ``example_inputs`` are used for checking
        check_tolerance (float, optional): Floating-point comparison tolerance to use in the checker procedure.
                                           This can be used to relax the checker strictness in the event that
                                           results diverge numerically for a known reason, such as operator fusion.

    Returns:
        A ``ScriptModule`` object with a single ``forward()`` method containing the traced code.
        When ``func`` is a ``torch.nn.Module``, the returned ``ScriptModule`` will have the same set of
        sub-modules and parameters as ``func``.

    Example::

        def f(x):
            return x * 2
        traced_f = torch.jit.trace(f, torch.rand(1))

    """

    if not _enabled:
        return mod
    executor_options = {'optimize': bool(optimize)}
    var_lookup_fn = _create_interpreter_name_lookup_fn(0)

    if not isinstance(mod, torch.nn.Module):
        raise AttributeError("expected torch.nn.Module as the first argument")

    if not isinstance(inputs, dict):
        raise AttributeError("expected a dictionary of (method_name, input) pairs")

    module = make_module(mod, _module_class, executor_options)

    for method_name, example_inputs in inputs.items():
        # this is needed since Module.__call__ sets up some extra tracing
        func = mod if method_name == "forward" else getattr(mod, method_name)
        example_inputs = make_tuple(example_inputs)
        module._c._create_method_from_trace(method_name, func, example_inputs, var_lookup_fn, _force_outplace)
        check_trace_method = module._c._get_method(method_name)

        # Check the trace against new traces created from user-specified inputs
        if check_trace:
            if check_inputs is not None:
                _check_trace(check_inputs, func, executor_options, check_trace_method,
                             check_tolerance, _force_outplace, True, _module_class)
            else:
                _check_trace([inputs], func, executor_options, check_trace_method,
                             check_tolerance, _force_outplace, True, _module_class)

        return module


class CompilationUnit(object):
    def __init__(self, lang=None, optimize=True, _frames_up=0):
        self._c = torch._C.CompilationUnit()
        self._c.set_optimized(optimize)
        if lang is not None:
            self.define(lang, _frames_up=_frames_up + 1)

    def define(self, lang, rcb=None, _frames_up=0):
        if not rcb:
            rcb = _jit_internal.createResolutionCallback(_frames_up + 1)
        self._c.define(lang, rcb)

    def __getattr__(self, attr):
        r = self._c.find_function(attr)
        if r is None:
            raise AttributeError("'CompilationUnit' has no attribute '{}'".format(attr))
        return r

    def _import(self, src, constants, op_version_set=1):
        """ test import logic for single function, use only for testing """
        src = "op_version_set = {}\n{}".format(op_version_set, src)
        torch._C._jit_import_functions(self._c, src, constants, None)
        return self


def _try_get_dispatched_fn(fn):
    if not callable(fn):
        return None
    return _jit_internal.boolean_dispatched.get(fn)


def _try_get_overloaded_fn(mod, field):
    return mod._overloads.get(field, None) if isinstance(mod, ScriptModule) else None


class ScriptWarning(Warning):
    pass


def _create_constant_iterable_module(module):
    modules = OrderedDict()

    for key, submodule in module._modules.items():
        if isinstance(submodule, (ModuleList, Sequential)):
            # Make each item in the module a constant
            modules[key] = _create_constant_iterable_module(submodule)
        else:
            modules[key] = _convert_to_script_module(submodule)
            x = _convert_to_script_module(submodule)

    if isinstance(module, Sequential):
        return _ConstSequential(Sequential(modules))
    elif isinstance(module, ModuleList):
        return _ConstModuleList(modules)
    else:
        raise RuntimeError("Only nn.ModuleList and nn.Sequential can be made "
                           "into constant modules, found {}".format(module))


def _make_strong_submodule(field, module, parent):
    if field not in parent._modules:
        # It's not a submodule, don't do anything
        return None

    # Convert the module to a ScriptModule
    new_strong_submodule = _convert_to_script_module(module)

    # Install the ScriptModule on the python side
    parent._modules._python_modules[field] = new_strong_submodule

    return new_strong_submodule


def _try_compile_fn(fn):
    if _jit_internal.is_ignored_fn(fn):
        # Don't do anything for @ignore'd functions
        return None

    if not inspect.isfunction(fn) and not inspect.ismethod(fn):
        raise RuntimeError("`{}` is not a function. Recursive scripting only supports "
                           "Python functions or methods currently.\n"
                           "Consider manually annotating `{}` with @torch.jit.script.".format(fn))

    if isinstance(fn, torch.nn.Module):
        # Since modules are callable pybind recognizes them as functions, but
        # don't do anything for them
        return None

    # We don't have the actual scope where the function was defined, but we can
    # extract the necessary info from the closed over variables on the function
    # object
    rcb = _jit_internal.createResolutionCallbackFromClosure(fn)
    return torch.jit.script(fn, _rcb=rcb)


@contextlib.contextmanager
def _disable_emit_hooks():
    hooks = torch._C._jit_get_emit_hooks()
    torch._C._jit_set_emit_hooks(None, None)
    yield
    torch._C._jit_set_emit_hooks(hooks[0], hooks[1])


def _create_method_from_fn(module, fn):
    if _jit_internal.is_ignored_fn(fn):
        return None
    stub = script_method(fn, _jit_internal.createResolutionCallbackFromClosure(fn))
    with _disable_emit_hooks():
        # We don't want to call the hooks here since the graph that is calling
        # this function is not yet complete
        _create_methods_from_stubs(module, (stub,))
    return stub


# ScriptClasses must be new-style classes because we construct them using their
# __new__ method.
def _is_new_style_class(cls):
    if hasattr(cls, '__class__'):
        return ('__dict__' in dir(cls) or hasattr(cls, '__slots__'))


def whichmodule(obj):
    """Find the module an object belong to."""
    module_name = getattr(obj, '__module__', None)
    # Protect the iteration by using a list copy of sys.modules against dynamic
    # modules that trigger imports of other modules upon calls to getattr.
    for name, module in list(sys.modules.items()):
        if name == '__main__' or module is None:
            continue
        try:
            if _getattribute(module, name)[0] is obj:
                return module_name
        except AttributeError:
            pass
    return '__main__'


# Retrieves a fully-qualified name (module hierarchy + classname) for a given obj.
def _qualified_name(obj):
    name = obj.__name__
    module_name = obj.__module__

    # The Python docs are very clear that `__module__` can be None, but I can't
    # figure out when it actually would be.
    if module_name is None:
        raise RuntimeError("Could not get qualified name for class '{}': "
                           "__module__ can't be None.".format(name))

    # if getattr(sys.modules[module_name], name) is not obj:
    #     raise RuntimeError("Could not get qualified name for class '{}': "
    #                        "the attr {} on module {} is not the the class".format(name, name, module_name))

    # __main__ is a builtin module, so rewrite it to "__torch__".
    if module_name == "__main__":
        module_name = "__torch__"
    else:
        # Everything else gets a "__torch__" prefix to avoid name collisions
        # with the names of user values.
        module_name = "__torch__." + module_name

    if "." in name:
        raise RuntimeError("Could not get qualified name for class '{}': "
                           "'{}' is not a valid identifier".format(name, name))

    return module_name + "." + name


def _is_recursive_script_enabled(value):
    # TODO: when recursive script is made the default, remove this method

    # torch.nn.functional/init functions
    if hasattr(value, '__name__'):
        name = value.__name__
        if getattr(torch.nn.functional, name, None) == value:
            return True
        if getattr(torch.nn.init, name, None) == value:
            return True

    # torch.nn modules
    if 'torch.nn.modules' in str(value.__class__):
        # Special case to allow nn.Modules to be compiled even though @weak_script
        # has been deleted
        return True
    return torch._C._jit_recursive_script()

@contextlib.contextmanager
def _enable_recursive_script():
    torch._C._jit_recursive_script(True)
    yield
    torch._C._jit_recursive_script(False)


def script(obj, optimize=True, _frames_up=0, _rcb=None):
    if not _enabled:
        return obj
    if _rcb is None:
        _rcb = _jit_internal.createResolutionCallback(_frames_up + 1)

    if isinstance(obj, torch.nn.Module):
        if _is_recursive_script_enabled(obj):
            return _convert_to_script_module(obj)

    if inspect.isclass(obj):
        if not _is_new_style_class(obj):
            raise RuntimeError("TorchScript classes must be new-style classes. Please inherit from 'object'")
        qualified_name = _qualified_name(obj)
        ast = get_jit_class_def(obj, obj.__name__)
        _jit_script_class_compile(qualified_name, ast, _rcb)
        _add_script_class(obj, qualified_name)
        return obj
    else:
        ast = get_jit_def(obj)
        fn = torch._C._jit_script_compile(ast, _rcb, get_default_args(obj))
        # Forward docstrings
        fn.__doc__ = obj.__doc__
        return fn


ScriptMethodStub = namedtuple('ScriptMethodStub', ('resolution_callback', 'def_', 'original_method'))


def script_method(fn, _rcb=None):
    if not _enabled:
        return fn
    # NOTE: we need to traverse two frames here because the meta-class frame
    # for ScriptModule will be present, as opposed to invoking @script on a
    # a function or invoking define() on a CompilationUnit.
    # The stack will look like:
    #
    # 0. createResolutionCallback()
    # 1. script_method()
    # 2. ScriptModule metaclass frame
    # 3. Surrounding scope
    #
    # createResolutionCallback internally adds 1 to get us to the scope of this
    # function (the calling function). Adding 2 gets us to the proper surrounding scope.
    if _rcb is None:
        _rcb = _jit_internal.createResolutionCallback(frames_up=2)
    ast = get_jit_def(fn, self_name="ScriptModule")
    return ScriptMethodStub(_rcb, ast, fn)



# These OrderedDictWrapper classes replace the actual OrderedDicts in
# module with versions that get/set properties inside of script::Module.
# This allows us to reuse most of nn.Module while still storing the
# data in C++.
# Each OrderedDict needs to support:
#  x not in view
#  x in view
#  view[name] = ...
#  view.values()
#  del view[name]
#  view.items()
#  view.keys()
#  len(view)

class OrderedDictWrapper(object):
    def __init__(self, module):
        self.module = module

    def keys(self):
        return [k for k, v in self.items()]

    def values(self):
        return [v for k, v in self.items()]

    def __len__(self):
        return len(self.values())

    def __delitem__(self, k):
        raise RuntimeError("cannot delete methods or parameters of a script module")

    def items(self):
        raise NotImplementedError

    def __contains__(self, k):
        raise NotImplementedError

    def __getitem__(self, k):
        raise NotImplementedError

    def __setitem__(self, k, v):
        raise NotImplementedError


class OrderedModuleDict(OrderedDictWrapper):
    def __init__(self, module):
        super(OrderedModuleDict, self).__init__(module)
        # contains _both_ script modules and non-script python-only modules

        # because script modules are subclassed in python and the
        # C++ script::Module class will not hold references to them,
        # to ensure that you always get the same python value here
        # we store it in the python dict as well
        self._python_modules = OrderedDict()

    def items(self):
        r = self._python_modules.items()
        return r

    def __contains__(self, k):
        return k in self._python_modules

    def __setitem__(self, k, v):
        if k in self._python_modules:
            raise RuntimeError("Cannot re-assign modules in a ScriptModule, "
                               "tried to replace existing module '{}': {}".format(k, v))
        if isinstance(v, ScriptModule):
            self.module._register_module(k, v._c)

        self._python_modules[k] = v

    def __getitem__(self, k):
        return self._python_modules[k]


class OrderedParameterDict(OrderedDictWrapper):
    def __init__(self, module):
        super(OrderedParameterDict, self).__init__(module)

    def items(self):
        return [(name, param) for name, param in self.module._get_parameters()]

    def __setitem__(self, k, v):
        self.module._register_parameter(k, v, False)

    def __contains__(self, k):
        return self.module._has_parameter(k)

    def __getitem__(self, k):
        if k not in self:
            raise KeyError(k)
        return self.module._get_parameter(k)


class OrderedBufferDict(OrderedDictWrapper):
    def __init__(self, module):
        super(OrderedBufferDict, self).__init__(module)

    def items(self):
        return [(name, param) for name, _, param in
                self.module._get_attributes() if isinstance(param, torch.Tensor)]

    def __setitem__(self, k, v):
        self.module._register_buffer(k, v)

    def __contains__(self, k):
        return self.module._has_buffer(k)

    def __getitem__(self, k):
        if k not in self:
            raise KeyError(k)
        return self.module._get_buffer(k)

# base types that can be constants
# in addition, tuples and lists of these base types are also considered constants
# If you edit this list, then you also need to edit the handlers in
# ConstantValue in jit/script/init.cpp
_constant_types = (bool, float, int, str, type(None), types.FunctionType, torch.device, torch.layout, torch.dtype)


def _get_valid_constant(attr, v):
    if isinstance(v, _constant_types):
        return v
    elif isinstance(v, tuple) or isinstance(v, list):
        return tuple(_get_valid_constant(attr, x) for x in v)
    constants = ", ".join(typ.__name__ for typ in _constant_types)
    raise TypeError(textwrap.dedent("""
        '{}' object for attribute '{}' is not a valid constant.
        Valid constants are:
          1. a nn.ModuleList
          2. a value of type {{{}}}
          3. a list or tuple of (2)
        """.format(type(v).__name__, attr, constants)))


def _create_methods_from_stubs(self, stubs):
    defs = [m.def_ for m in stubs]
    rcbs = [m.resolution_callback for m in stubs]
    defaults = [get_default_args(m.original_method) for m in stubs]
    self._c._create_methods(self, defs, rcbs, defaults)

# For each user-defined class that subclasses ScriptModule this meta-class,
# (1) finds all the methods annotated with @script_method
# in a ScriptModule and removes them from the class attributes, and
# (2) puts a wrapper around the class's __init__ method to register
# all of the script_methods with the module after the original __init__
# has run. This has to occur after the user-defined __init__ so that
# submodules and parameters are initialized _before_ the script compiler
# resolve references to `self.param` or `self.module`.


class ScriptMeta(type):
    # this has to inherit from pybind11's metaclass otherwise we get
    # issues because ScriptModule inherits from torch._C.ScriptModule,
    # a pybind11 type
    def __init__(cls, name, bases, attrs):
        # initialize inherited properties
        cls._methods = {}
        cls._constants_set = set(getattr(cls, '__constants__', ()))
        for base in reversed(bases):
            for k, v in getattr(base, '_methods', {}).items():
                cls._methods[k] = v
            base_constants = getattr(base, '_constants_set', set())
            cls._constants_set = cls._constants_set.union(base_constants)

        # find all the script methods of the current class
        for k, v in sorted(attrs.items()):
            if isinstance(v, ScriptMethodStub):
                delattr(cls, k)
                cls._methods[v.original_method.__name__] = v

        original_init = getattr(cls, '__init__', lambda self: None)
        cls._overloads = dict(getattr(cls, '__overloads__', {}))

        # after the user's __init__ register all the script methods
        # with the module
        @functools.wraps(original_init)
        def init_then_register(self, *args, **kwargs):
            original_init(self, *args, **kwargs)
            if type(self) == cls:
                # this is the init of the concrete type of self,
                # we have already resolved all _methods
                methods = [v for k, v in sorted(cls._methods.items())]
                _create_methods_from_stubs(self, methods)

        cls.__init__ = init_then_register
        return super(ScriptMeta, cls).__init__(name, bases, attrs)


if _enabled:

    # this is a Python 'non-data descriptor' that causes the first access
    # to ScriptModule's forward to lookup the forward method and stash
    # it in the objects dict. Due to the standard rules for attribute lookup
    # subsequent lookups will just directly return the previously looked up method.
    # This is necessary because nn.Module defines forward as a method. If we
    # did nothing __getattr__ would not be called. Instead we'd get nn.Module.forward
    # which always throws an exception.
    class _CachedForward(object):
        def __get__(self, obj, cls):
            return self.__getattr__('forward')

    class ScriptModule(with_metaclass(ScriptMeta, Module)):
        r"""
        The core data structure in TorchScript is the ``ScriptModule``. It is an
        analogue of torch's ``nn.Module`` and represents an entire model as a tree of
        submodules. Like normal modules, each individual module in a ``ScriptModule`` can
        have submodules, parameters, and methods. In ``nn.Module``\s methods are implemented
        as Python functions, but in ``ScriptModule``\s methods are implemented as
        TorchScript functions,  a statically-typed subset of Python that contains all
        of PyTorch's built-in Tensor operations. This difference allows your
        ScriptModules code to run without the need for a Python interpreter.

        ``ScriptModule``\s be created in two ways:

        **Tracing:**

            Using ``torch.jit.trace``, you can turn an existing module or Python
            function into a TorchScript program. You must provide example inputs,
            and we run the function, recording the operations performed on all the tensors. We turn the resulting recording
            into a TorchScript method that is installed as the ``forward`` method of a
            ``ScriptModule``. This module also contains any parameters that the original
            module had as well.

            Example (tracing a function)::

                import torch
                def foo(x, y):
                    return 2 * x + y
                traced_foo = torch.jit.trace(foo, (torch.rand(3), torch.rand(3)))

            .. note::
                Tracing a function will construct a ``ScriptModule`` with a single
                ``forward`` method that implements the function. The resulting
                ``ScriptModule`` has no parameters or attributes.

            Example (tracing an existing module)::

                import torch
                import torchvision
                traced_net = torch.jit.trace(torchvision.models.resnet18(),
                                             torch.rand(1, 3, 224, 224))

            .. note::

                Tracing only records operations done when the given function is run on the given
                tensors. Therefore, the returned ``ScriptModule`` will always run the same traced
                graph on any input. This has some important implications when your module is
                expected to run different sets of operations, depending on the input and/or the
                module state. For example,

                    + Tracing will not record any control-flow like if-statements or loops. When
                      this control-flow is constant across your module, this is fine and it often
                      inlines the control-flow decisions. But sometimes the control-flow is
                      actually part of the model itself. For instance, a recurrent network is
                      a loop over the (possibly dynamic) length of an input sequence.

                    + In the returned ``ScriptModule``, operations that have different behaviors
                      in ``training`` and ``eval`` modes will always behave as if it is in the
                      mode it was in during tracing, no matter which mode the ``ScriptModule``
                      is in.

                In cases like these, tracing would not be appropriate and scripting is a better
                choice.

        **Scripting:**

            You can write TorchScript code directly using Python syntax. You do this
            using the ``@torch.jit.script`` decorator (for functions) or
            ``@torch.jit.script_method`` decorator (for methods) on subclasses of
            ``ScriptModule``. With this decorator the body of the annotated function is
            directly translated into TorchScript. TorchScript itself is a subset of
            the Python language, so not all features in Python work, but we provide
            enough functionality to compute on tensors and do control-dependent
            operations.

            Example (scripting a function)::

                import torch
                @torch.jit.script
                def foo(x, y):
                    if x.max() > y.max():
                        r = x
                    else:
                        r = y
                    return r

            .. note::
                A ``@torch.jit.script`` decorator will construct a ``ScriptModule`` with a single
                ``forward`` method that implements the function. The resulting
                ``ScriptModule`` has no parameters or attributes.

            Example (scripting a simple module with a Parameter)::

              import torch
              class MyModule(torch.jit.ScriptModule):
                  def __init__(self, N, M):
                      super(MyModule, self).__init__()
                      self.weight = torch.nn.Parameter(torch.rand(N, M))

                  @torch.jit.script_method
                  def forward(self, input):
                      return self.weight.mv(input)

            Example (scripting a module with traced submodules)::

                import torch
                import torch.nn as nn
                import torch.nn.functional as F

                class MyScriptModule(torch.jit.ScriptModule):
                    def __init__(self):
                        super(MyScriptModule, self).__init__()
                        # torch.jit.trace produces a ScriptModule's conv1 and conv2
                        self.conv1 = torch.jit.trace(nn.Conv2d(1, 20, 5), torch.rand(1, 1, 16, 16))
                        self.conv2 = torch.jit.trace(nn.Conv2d(20, 20, 5), torch.rand(1, 20, 16, 16))

                    @torch.jit.script_method
                    def forward(self, input):
                      input = F.relu(self.conv1(input))
                      input = F.relu(self.conv2(input))
                      return input
        """
        def __init__(self, optimize=True):
            self.__dict__['_c'] = torch._C.ScriptModule(type(self).__name__)
            Module.__init__(self)
            self._c._set_optimized(optimize)
            self._parameters = OrderedParameterDict(self._c)
            self._buffers = OrderedBufferDict(self._c)
            self._modules = OrderedModuleDict(self._c)

        @property
        def graph(self):
            return self.forward.graph

        @property
        def code(self):
            return self.forward.code

        def save(self, *args, **kwargs):
            return self._c.save(*args, **kwargs)

        def save_to_buffer(self, *args, **kwargs):
            return self._c.save_to_buffer(*args, **kwargs)

        def get_debug_state(self, *args, **kwargs):
            return self._c.get_debug_state()

        forward = _CachedForward()

        def __getattr__(self, attr):
            if '_c' not in self.__dict__:
                raise RuntimeError("ScriptModule has not been initialized, did you forget to call super's init?")
            if self._c._has_attribute(attr):
                return self._c._get_attribute(attr)
            if self._c._has_method(attr):
                if attr in self.__class__._methods:
                    original_method = self.__class__._methods[attr].original_method
                    script_method = self._c._get_method(attr)
                    script_method = functools.wraps(original_method)(script_method)
                else:
                    script_method = self._c._get_method(attr)
                # cache method so future calls do not go through __getattr__
                # to improve invocation performance
                self.__dict__[attr] = script_method
                return script_method
            return Module.__getattr__(self, attr)

        def __setattr__(self, attr, value):
            if attr not in self._constants_set:
<<<<<<< HEAD
                if isinstance(value, Module) and torch._C._jit_recursive_script():
=======
                if isinstance(value, Module) and _is_recursive_script_enabled(value):
>>>>>>> ba37e580
                    # Compile weak script module
                    value = _convert_to_script_module(value)
                if attr == 'training':
                    if self._c._has_attribute('training'):
                        self.__dict__['training'] = value
                        self._c._set_attribute('training', value)
                        return
                if isinstance(value, Attribute):
                    the_type = torch.jit.annotations.ann_to_type(value.type)
                    try:
                        self._c._register_attribute(attr, the_type, value.value)
                    except RuntimeError:
                        raise RuntimeError("Could not register attribute '{}' of type '{}' for a value of type '{}'"
                                           .format(attr, value.type, type(value.value)))
                    return
                return super(ScriptModule, self).__setattr__(attr, value)

            if hasattr(self, attr):
                raise RuntimeError("attempting to re-assign constant '{}' in {}".format(attr, type(self).__name__))

            def conv_module_to_const(module_value):
                if not isinstance(module_value, (ModuleList, Sequential)):
                    return module_value
                for i in range(len(module_value)):
                    module_value[i] = conv_module_to_const(module_value[i])
                if isinstance(module_value, Sequential):
                    return _ConstSequential(module_value)
                else:
                    return _ConstModuleList(module_value)

            if isinstance(value, (ModuleList, Sequential)):
                # special case for list of modules. Modules need to be registered with their
                # parent module. To do this, we create a ConstModuleList, which is itself a module, that
                # contains each of these modules as submodules. The ConstModuleList then
                # is set as an attribute of the parent module.
                super(ScriptModule, self).__setattr__(attr, conv_module_to_const(value))
            else:
                super(ScriptModule, self).__setattr__(attr, _get_valid_constant(attr, value))

        def __dir__(self):
            return sorted(Module.__dir__(self) + self._method_names())

        def define(self, lang):
            # We use frames_up=1 to get to the proper surrounding scope. The stack
            # will look like:
            # 0. createResolutionCallback
            # 1. define()
            # 2. surrounding scope.
            #
            # createResolutionCallback internally adds 1 to get us to our frame, then
            # we add 1 to get to the proper surrounding scope.
            rcb = _jit_internal.createResolutionCallback(frames_up=1)
            self._c._define(self, lang, rcb)

        def copy(self):
            m = ScriptModule()

            def module_lookup(names):
                curr = m
                for name in names:
                    if not hasattr(curr, name):
                        setattr(curr, name, ScriptModule())
                    curr = getattr(curr, name)
                return curr._c
            self._c._copy_into(module_lookup, {}, [])
            return m

        def __getstate__(self):
            raise pickle.PickleError(
                "ScriptModules cannot be deepcopied using copy.deepcopy or saved using torch.save. " +
                "Mixed serialization of script and non-script modules is not supported. " +
                "For purely script modules use my_script_module.save(<filename>) instead.")

        def graph_for(self, *args, **kwargs):
            return self.forward.graph_for(*args, **kwargs)

    class WeakScriptModuleProxy(ScriptModule):
        # TODO: [weak script refactor]
        # WeakScriptModule proxy should be deleted since its functionality is
        # subsumed by recursive scripting, and the copying code in init moved
        # to a function to create a ScriptModule from an nn.Module without
        # making a WeakScriptModuleProxy
        """
        Copies the parameters, buffers, constants, attributes, and submodules
        of an nn.Module into itself.
        """
        def __init__(self, original, stubs):
            # Guards behavior of __setattr__ and __getattr__ so ScriptModule
            # __init__ can run correctly
            self.__dict__['_initialized'] = False
            super(WeakScriptModuleProxy, self).__init__()
            # Store a weak reference to the original module
            self.__dict__["_original"] = weakref.ref(original)

            constants_set = set(getattr(original, "__constants__", []))
            self.__dict__["_constants_set"] = {}

            if not hasattr(original, '_parameters'):
                raise RuntimeError("'{}' has not been initialized, did you forget to call 'super()'?"
                                   .format(type(original).__name__))

            # Copy Parameters and Modules
            for name in dir(original):
                item = getattr(original, name)
                if item is None and name in original._parameters:
                    # XXX: treat None value simply as module attributes instead of adding them to the parameter list
                    # TODO: need to handle this more generally when non-tensor attributes added to module
                    object.__setattr__(self, name, item)
                elif item is self:
                    continue
                elif isinstance(item, (Parameter, Module, Attribute)):
                    if isinstance(item, (ModuleList, Sequential)):
                        # These are in __constants__, so ignore them here

                        if not _is_recursive_script_enabled(item):
                            # For recursive script, these are constantified after
                            # they are used, so they don't need to be in constants.
                            # The `continue` here should be deleted along with
                            # [weak script refactor]
                            continue
                    ScriptModule.__setattr__(self, name, item)

            # Copy buffers
            for name in original._buffers:
                if original._buffers[name] is None:
                    object.__setattr__(self, name, None)
                else:
                    self.register_buffer(name, original._buffers[name])

            # Constants annotated via `Final[T]` rather than being added to `__constants__`
            for name, ann in getattr(original, '__annotations__', {}).items():
                if torch._jit_internal.is_final(ann):
                    constants_set.add(name)

            # Copy constants
            self.__dict__["_constants_set"] = constants_set
            for name in self.__dict__["_constants_set"]:
                if hasattr(original, name):
                    if (name in original._parameters or name in original._buffers) and item is not None:
                        # for 'None' parameters/buffers, don't actually add their values if it exists
                        continue
                    ScriptModule.__setattr__(self, name, getattr(original, name))

            # Copy annotations, pull types from `__annotations__` or try to infer
            # the type if possible
            class_annotations = getattr(original, '__annotations__', {})
            for name in dir(original):
                if name in ("training", "__dict__"):
                    # TODO: removing this skip should let us remove the code to add training as an
                    # attribute in python_sugared_value.cpp
                    continue
                if hasattr(self, name):
                    # Don't re-copy properties
                    continue
                item = getattr(original, name)
                if name in class_annotations:
                    the_type = torch.jit.annotations.ann_to_type(class_annotations[name])
                else:
                    the_type = torch._C._jit_try_infer_type(item)
                if the_type is not None:
                    self._c._register_attribute(name, the_type, item)

            # Copy overloads
            self.__dict__["_overloads"] = dict(getattr(original, "__overloads__", {}))

            self.__dict__["_initialized"] = True
            _create_methods_from_stubs(self, stubs)

        def __getattr__(self, attr):
            # Try to get the attribute directly, if that fails, fall back to the
            # weak module itself
            try:
                return ScriptModule.__getattr__(self, attr)
            except AttributeError as e:
                # unwrap the original
                original_module = self.__dict__["_original"]()
                if original_module and self.__dict__["_initialized"]:
                    # get attr from original if it is still alive
                    return getattr(original_module, attr)

                # If it's not on this module and it wasn't on the original
                # module (or the original is dead), throw the exception
                raise e

        def __setattr__(self, attr, value):
            # Once constructed, no new properties can be set

            if not self.__dict__["_initialized"]:
                # If constructing, don't fall back to original module
                return ScriptModule.__setattr__(self, attr, value)

            if hasattr(self, attr):
                return ScriptModule.__setattr__(self, attr, value)
            else:
                raise AttributeError("Cannot set new attribute '{}' on "
                                     "weak script module once it has been "
                                     "created".format(attr))

else:
    class ScriptModule(torch.nn.Module):
        def __init__(self, optimize=True):
            super(ScriptModule, self).__init__()


def _convert_to_script_module(mod, methods=None):
    """
    Makes a ScriptModule from an nn.Module. If `_methods` is provided,
    these methods are treated as @script_methods. If not, it defaults to
    `('forward',)`. Methods accessed in forward are scripted on demand if
    `_enable_recursive_script()` is used.
    """
    if isinstance(mod, (ModuleList, Sequential)):
        # Create constant versions for the iterable modules
        return _create_constant_iterable_module(mod)

    # methods = ()
    if methods is None:
        if mod.forward.__func__ == torch.nn.Module.forward:
            # forward was not overrided
            raise RuntimeError("No forward (TODO: delete this error)")
        if not _jit_internal.is_ignored_fn(mod.forward):
            methods = ('forward',)
        else:
            methods = ()
    exported = []
    for name in dir(mod):
        item = getattr(mod, name)
        if callable(item):
            if _jit_internal.get_torchscript_modifier(item) is _jit_internal.FunctionModifiers.EXPORT:
                exported.append(name)
    methods = methods + tuple(exported)

    def make_stub(method):
        func = get_function_from_type(type(mod), method)
        return script_method(func, _jit_internal.createResolutionCallbackFromClosure(func))

    stubs = list(map(make_stub, methods))
    return WeakScriptModuleProxy(mod, stubs)


def _get_methods(cls):
    import inspect
    # In Python 3 unbound methods are functions, but in Python 2 they are methods
    return inspect.getmembers(cls, predicate=lambda x: inspect.isfunction(x) or inspect.ismethod(x))


_compiled_methods_whitelist = {
    'forward', 'register_buffer', 'register_parameter', 'add_module',
    '_apply', 'apply', 'cuda', 'cpu', 'to', 'type', 'float', 'double', 'half',
    'state_dict', '_save_to_state_dict', 'load_state_dict',
    '_load_from_state_dict', '_named_members', 'parameters', 'named_parameters',
    'buffers', 'named_buffers', 'children', 'named_children', 'modules',
    'named_modules', 'zero_grad', 'share_memory', '_get_name', 'extra_repr',
    '_slow_forward', '_tracing_name', 'eval', 'train',
}


def _make_fail(name):
    def fail(self, *args, **kwargs):
        raise RuntimeError(name + " is not supported on ScriptModules")
    return fail


for name, method in _get_methods(torch.nn.Module):
    if name.startswith('__'):
        continue
    if name not in ScriptModule.__dict__ and name not in _compiled_methods_whitelist:
        setattr(ScriptModule, method.__name__, _make_fail(name))


class TracedModule(ScriptModule):
    __frozen = False

    def __init__(self, orig, id_set=None, optimize=True):
        # XXX: orig can be a nn.Module or a function!
        super(TracedModule, self).__init__(optimize=optimize)
        if id_set is None:
            id_set = set()

        assert(isinstance(orig, torch.nn.Module))
        self._name = 'TracedModule[' + type(orig).__name__ + ']'

        def check_unique(param):
            if param in id_set:
                raise ValueError("TracedModules don't support parameter sharing between modules")
            id_set.add(param)

        self.training = orig.training

        for name, param in orig._parameters.items():
            if param is not None:
                self._parameters[name] = param
                check_unique(param)
        for name, buf in orig._buffers.items():
            if buf is not None:
                self._buffers[name] = buf
                check_unique(buf)

        if orig._backward_hooks or orig._forward_hooks or orig._forward_pre_hooks:
            raise ValueError("Modules that have hooks assigned can't be compiled")

        for name, submodule in orig._modules.items():
            if isinstance(submodule, ScriptModule):
                self._modules[name] = submodule
            else:
                self._modules[name] = TracedModule(submodule, id_set, optimize=optimize)

        self._freeze()

    def forward(self, *args, **kwargs):
        raise RuntimeError('Trace submodules cannot be called.')

    def _freeze(self):
        self.__frozen = True

    def _get_name(self):
        return self._name

    def __setattr__(self, attr, value):
        if not self.__frozen or hasattr(self, attr):
            return super(TracedModule, self).__setattr__(attr, value)
        raise RuntimeError("Cannot set new properties on a traced module.")


if _enabled:
    class TopLevelTracedModule(TracedModule):
        forward = _CachedForward()


class _ConstModuleList(ScriptModule):
    def __init__(self, modules):
        super(_ConstModuleList, self).__init__()

        if isinstance(modules, OrderedDict):
            for key, module in modules.items():
<<<<<<< HEAD
                if isinstance(module, torch.nn.Module) and torch._C._jit_recursive_script():
=======
                if isinstance(module, torch.nn.Module) and _is_recursive_script_enabled(module):
>>>>>>> ba37e580
                    module = _convert_to_script_module(module)
                self.add_module(key, module)
        else:
            for i, module in enumerate(modules):
<<<<<<< HEAD
                if isinstance(module, torch.nn.Module) and torch._C._jit_recursive_script():
=======
                if isinstance(module, torch.nn.Module) and _is_recursive_script_enabled(module):
>>>>>>> ba37e580
                    module = _convert_to_script_module(module)
                self.add_module(str(i), module)

    def __getitem__(self, idx):
        if isinstance(idx, slice):
            return _ConstModuleList(list(self._modules.values())[idx])
        else:
            if not (-len(self) <= idx < len(self)):
                raise IndexError('index {} is out of range'.format(idx))
            if idx < 0:
                idx += len(self)
            return self._modules[str(idx)]

    def __len__(self):
        return len(self._modules)

    def __iter__(self):
        return iter(self._modules.values())

    def __dir__(self):
        keys = super(_ConstModuleList, self).__dir__()
        keys = [key for key in keys if not key.isdigit()]
        return keys


class _ConstSequential(_ConstModuleList):
    __constants__ = ['mods']

    def __init__(self, mods):
        super(_ConstSequential, self).__init__(mods._modules)

        # we define the forward method via self.define rather than
        # making it a direct class member (with a @script) annotation
        # because, in optimized runtime environments where only .pyc files
        # are shipped, we cant retrieve the source code.
        # TODO: find a workaround for this and remove this hack
        self.define("""
        def forward(self, input):
            for m in self:
                input = m(input)
            return input
        """)


_builtin_table = None

_modules_containing_builtins = (torch, torch._C._nn)


def _unwrap_optional(x):
    assert x is not None, "Unwrapping null optional"
    return x


# lazily built to ensure the correct initialization order
def _get_builtin_table():
    global _builtin_table
    if _builtin_table is not None:
        return _builtin_table
    _builtin_table = {}

    def register_all(mod):
        for name in dir(mod):
            v = getattr(mod, name)
            if callable(v):
                _builtin_table[id(v)] = "aten::" + name
    for mod in _modules_containing_builtins:
        register_all(mod)

    builtin_ops = [
        # Pairs of (function, op_name)
        (_list_with_default, "aten::list_with_default"),
        (_pair, "aten::_pair"),
        (_quadruple, "aten::_quadruple"),
        (_single, "aten::_single"),
        (_triple, "aten::_triple"),
        (_unwrap_optional, "aten::_unwrap_optional"),
        (_wait, 'aten::wait'),
        (cudnn.is_acceptable, "aten::cudnn_is_acceptable"),
        (math.ceil, "aten::ceil"),
        (math.copysign, "aten::copysign"),
        (math.erf, "aten::erf"),
        (math.erfc, "aten::erfc"),
        (math.exp, "aten::exp"),
        (math.expm1, "aten::expm1"),
        (math.fabs, "aten::fabs"),
        (math.floor, "aten::floor"),
        (math.gamma, "aten::gamma"),
        (math.lgamma, "aten::lgamma"),
        (math.log, "aten::log"),
        (math.log10, "aten::log10"),
        (math.log1p, "aten::log1p"),
        (math.pow, "aten::pow"),
        (math.sqrt, "aten::sqrt"),
        (math.isnan, "aten::isnan"),
        (math.asinh, "aten::asinh"),
        (math.atanh, "aten::atanh"),
        (math.cosh, "aten::cosh"),
        (math.sinh, "aten::sinh"),
        (math.tanh, "aten::tanh"),
        (math.acos, "aten::acos"),
        (math.asin, "aten::asin"),
        (math.atan, "aten::atan"),
        (math.atan2, "aten::atan2"),
        (math.cos, "aten::cos"),
        (math.sin, "aten::sin"),
        (math.tan, "aten::tan"),
        (math.asinh, "aten::asinh"),
        (math.atanh, "aten::atanh"),
        (math.acosh, "aten::acosh"),
        (math.sinh, "aten::sinh"),
        (math.cosh, "aten::cosh"),
        (math.tanh, "aten::tanh"),
        (math.fmod, "aten::fmod"),
        (math.modf, "aten::modf"),
        (math.factorial, "aten::factorial"),
        (math.frexp, "aten::frexp"),
        (math.isnan, "aten::isnan"),
        (math.isinf, "aten::isinf"),
        (math.degrees, "aten::degrees"),
        (math.radians, "aten::radians"),
        (math.ldexp, "aten::ldexp"),
        (torch._C._infer_size, "aten::_infer_size"),
        (torch.nn.functional._no_grad_embedding_renorm_, "aten::_no_grad_embedding_renorm_"),
        (torch.nn.functional.assert_int_or_pair, "aten::_assert_int_or_pair"),
        (torch.nn.functional.interpolate, "aten::__interpolate"),
        (torch.nn.functional.upsample_bilinear, "aten::__upsample_bilinear"),
        (torch.nn.functional.upsample_nearest, "aten::__upsample_nearest"),
        (torch.nn.functional.upsample, "aten::__upsample"),
        (torch.nn.init._no_grad_fill_, "aten::_no_grad_fill_"),
        (torch.nn.init._no_grad_normal_, "aten::_no_grad_normal_"),
        (torch.nn.init._no_grad_uniform_, "aten::_no_grad_uniform_"),
        (torch.nn.init._no_grad_zero_, "aten::_no_grad_zero_"),
        (torch.nn.utils.rnn.get_packed_sequence, "aten::_pack_sequence"),
        (warnings.warn, "aten::warn"),
    ]

    for builtin, aten_op in builtin_ops:
        _builtin_table[id(builtin)] = aten_op
    if not PY2:
        _builtin_table[id(math.gcd)] = "aten::gcd"
        _builtin_table[id(math.isfinite)] = "aten::isfinite"
    if PY37:
        _builtin_table[id(math.remainder)] = "aten::mathremainder"

    return _builtin_table


def _register_builtin(fn, op):
    _get_builtin_table()[id(fn)] = op


def _find_builtin(fn):
    return _get_builtin_table().get(id(fn))

# qualified_name => ScriptClass mapping
_script_classes = {}


def _add_script_class(cls, name):
    global _script_classes
    _script_classes[name] = cls


def _get_script_class(name):
    global _script_classes
    if name not in _script_classes:
        raise RuntimeError("Unknown reference to ScriptClass '{}'. "
                           "Did you forget to import it?".format(name))
    return _script_classes[name]

# torch.jit.Error
Error = torch._C.JITException

def _get_named_tuple_properties(obj):
    assert issubclass(obj, tuple) and hasattr(obj, '_fields')
    fields = list(obj._fields)
    annotations = []
    has_annotations = hasattr(obj, '__annotations__')
    for field in fields:
        if has_annotations and field in obj.__annotations__:
            annotations.append(torch.jit.annotations.ann_to_type(obj.__annotations__[field]))
        else:
            annotations.append(torch._C.TensorType.get())
    return type(obj).__name__, fields, annotations

def _create_named_tuple(t, unqual_name, field_names):
    TupleType = collections.namedtuple(unqual_name, field_names)
    return TupleType(*t)

class _disable_tracing(object):
    def __enter__(self):
        self.state = torch._C._get_tracing_state()
        torch._C._set_tracing_state(None)

    def __exit__(self, *args):
        torch._C._set_tracing_state(self.state)
        self.state = None


# for use in python if using annotate
def annotate(the_type, the_value):
    # noop in python
    return the_value


Attribute = collections.namedtuple('Attribute', ['value', 'type'])

last_executed_optimized_graph = torch._C._last_executed_optimized_graph


def _graph_for(self, *args, **kwargs):
    self(*args, **kwargs)
    return last_executed_optimized_graph()

torch._C.ScriptMethod.graph_for = _graph_for
torch._C.Function.graph_for = _graph_for
Function = torch._C.Function

if not torch._C._jit_init():
    raise RuntimeError("JIT initialization failed")<|MERGE_RESOLUTION|>--- conflicted
+++ resolved
@@ -1490,11 +1490,7 @@
 
         def __setattr__(self, attr, value):
             if attr not in self._constants_set:
-<<<<<<< HEAD
-                if isinstance(value, Module) and torch._C._jit_recursive_script():
-=======
                 if isinstance(value, Module) and _is_recursive_script_enabled(value):
->>>>>>> ba37e580
                     # Compile weak script module
                     value = _convert_to_script_module(value)
                 if attr == 'training':
@@ -1830,20 +1826,12 @@
 
         if isinstance(modules, OrderedDict):
             for key, module in modules.items():
-<<<<<<< HEAD
-                if isinstance(module, torch.nn.Module) and torch._C._jit_recursive_script():
-=======
                 if isinstance(module, torch.nn.Module) and _is_recursive_script_enabled(module):
->>>>>>> ba37e580
                     module = _convert_to_script_module(module)
                 self.add_module(key, module)
         else:
             for i, module in enumerate(modules):
-<<<<<<< HEAD
-                if isinstance(module, torch.nn.Module) and torch._C._jit_recursive_script():
-=======
                 if isinstance(module, torch.nn.Module) and _is_recursive_script_enabled(module):
->>>>>>> ba37e580
                     module = _convert_to_script_module(module)
                 self.add_module(str(i), module)
 
