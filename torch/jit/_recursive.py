--- conflicted
+++ resolved
@@ -40,6 +40,170 @@
         return func
     return make_stub(func)
 
+# base types that can be constants
+# in addition, tuples and lists of these base types are also considered constants
+# If you edit this list, then you also need to edit the handlers in
+# ConstantValue in jit/script/init.cpp
+_constant_types = (bool, float, int, str, type(None), types.FunctionType, torch.device, torch.layout, torch.dtype)
+
+def _get_valid_constant(attr, v):
+    if isinstance(v, _constant_types):
+        return v
+    elif isinstance(v, tuple) or isinstance(v, list):
+        return tuple(_get_valid_constant(attr, x) for x in v)
+    constants = ", ".join(typ.__name__ for typ in _constant_types)
+    raise TypeError(textwrap.dedent("""
+        '{}' object for attribute '{}' is not a valid constant.
+        Valid constants are:
+        1. a nn.ModuleList
+        2. a value of type {{{}}}
+        3. a list or tuple of (2)
+        """.format(type(v).__name__, attr, constants)))
+
+def infer_raw_concrete_type(nn_module):
+    """
+    Build a ConcreteModuleType from an nn.Module. This ConcreteModuleType
+    doesn't have a JIT type associated with it yet, it must be filled in
+    by the caller.
+    """
+    concrete_type = torch._C.ConcreteModuleType()
+    concrete_type.add_pyclass(type(nn_module))
+    if isinstance(nn_module, (torch.nn.ModuleDict, torch.jit._ConstModuleDict)):
+        concrete_type.set_module_dict()
+    if isinstance(nn_module, (torch.nn.ModuleList, torch.nn.Sequential, torch.jit._ConstModuleList)):
+        concrete_type.set_module_list()
+
+    added_names = set()
+    for name, item in nn_module._parameters.items():
+        if item is None:
+            # TODO special case: parameters can be None. The JIT assumes
+            # parameters are Tensor types, so in this case just add it as a
+            # attribute.
+            # The "correct" fix here is to add the parameter as a NoneType
+            # attribute, but NoneType refinemenet is currently wonky
+            continue
+        assert isinstance(item, torch.Tensor)
+        attr_type = torch._C._jit_try_infer_type(item)
+        concrete_type.add_attribute(name, attr_type, True)
+        added_names.add(name)
+
+    for name, item in nn_module._modules.items():
+        sub_concrete_type = concrete_type_store.get_or_create_concrete_type(item)
+        concrete_type.add_module(name, sub_concrete_type)
+        added_names.add(name)
+
+    for name, item in nn_module._buffers.items():
+        if item is None:
+            # TODO special case: parameters can be None. The JIT assumes
+            # parameters are Tensor types, so in this case just add it as a
+            # attribute
+            # The "correct" fix here is to add the parameter as a NoneType
+            # attribute, but NoneType refinemenet is currently wonky
+            continue
+        assert isinstance(item, torch.Tensor)
+        attr_type = torch._C._jit_try_infer_type(item)
+        concrete_type.add_attribute(name, attr_type, False)
+        added_names.add(name)
+
+    # populate constants_set
+    constants_set = getattr(nn_module, "__constants__", set())
+
+    # Constants annotated via `Final[T]` rather than being added to `__constants__`
+    for name, ann in getattr(nn_module, '__annotations__', {}).items():
+        if torch._jit_internal.is_final(ann):
+            constants_set.add(name)
+
+    for name in constants_set:
+        if name in added_names:
+            # XXX: It is possible for something to be in the constants set but
+            # also in the parameters/buffers. This happens in BatchNorm as a
+            # hack to support optional parameters.
+            continue
+        if not hasattr(nn_module, name):
+            # TODO: We should really error in this case, but there are a couple
+            # extant examples of this so leave it for a future PR.
+            warnings.warn("'{}' was found in ScriptModule constants, "
+                          "but was not actually set in __init__. "
+                          "Consider removing it.".format(name))
+            continue
+        value = getattr(nn_module, name)
+        concrete_type.add_constant(name, _get_valid_constant(name, value))
+        added_names.add(name)
+
+    # populate overloads
+    overloads = getattr(nn_module, "__overloads__", {})
+    # update with any annotated overloads
+    overloads.update(get_overload_name_mapping(get_overload_annotations(nn_module)))
+    for name, overloaded_names in overloads.items():
+        concrete_type.add_overload(name, overloaded_names)
+
+    class_annotations = getattr(nn_module, '__annotations__', {})
+
+    # TODO: [switch to __dict__]
+    # we should use __dict__ here because we only want to pick up attributes on
+    # this module instance, not the class itself. We can't do it right now
+    # because there is code that relies on properties being turned into attributes.
+    # This is wrong (the property function is only evaluated once then "saved"
+    # as an attribute), so we should fix that and then switch this to using __dict__
+    for name in dir(nn_module):
+        if name in blacklist or name.startswith("__"):
+            # Python objects have lots of random attributes attached to them;
+            # PyTorch adds a few more. Prevent these from getting compiled.
+            continue
+
+        if name in added_names:
+            # Don't re-add anything we already added
+            continue
+
+        if not hasattr(nn_module, name):
+            # TODO: delete this when [switch to __dict__]
+            continue
+
+        item = getattr(nn_module, name)
+        if name not in nn_module.__dict__ and not isinstance(getattr(type(nn_module), name, None), property):
+            # Skip class attributes that aren't properties
+            # TODO: delete this when [switch to __dict__]
+            continue
+
+        if inspect.isfunction(item) and not inspect.ismethod(item):
+            cls_attr = getattr(type(nn_module), name, None)
+            if inspect.isfunction(cls_attr):
+                # Skip function attributes that exist on the nn_module class.
+                # TODO: delete this when [switch to __dict__]
+                continue
+
+            # This is a Python function attribute. Try to script it.
+            try:
+                item = torch.jit.script(item)
+            except Exception as e:
+                # If we fail to script the function, it isn't a hard error.
+                # Instead, we will add it to the list of attributes we failed
+                # to convert, with the compilation error.
+                hint = ("(This function exists as an attribute on the Python module, "
+                        "but we failed to compile it to a TorchScript function. "
+                        "\nThe error stack is reproduced here:\n{}").format(e)
+                concrete_type.add_failed_attribute(name, hint)
+                pass
+
+        if name in class_annotations:
+            attr_type = torch.jit.annotations.ann_to_type(class_annotations[name])
+        elif isinstance(item, torch.jit.Attribute):
+            attr_type = torch.jit.annotations.ann_to_type(item.type)
+        else:
+            attr_type = torch._C._jit_try_infer_type(item)
+
+        if attr_type is not None:
+            concrete_type.add_attribute(name, attr_type, False)
+        else:
+            # TODO: could add more detail here. For example, what the user should do
+            # when the pytype is `list` or `NoneType`
+            hint = ("(This attribute exists on the Python module, "
+                    "but we failed to convert Python type: '{}' "
+                    "to a TorchScript type.)").format(type(item).__name__)
+            concrete_type.add_failed_attribute(name, hint)
+
+    return concrete_type
+
 class ConcreteTypeStore(object):
     def __init__(self):
         # Python module type => List[ConcreteModuleType)]
@@ -47,7 +211,7 @@
         # ConcreteTypes that have had their methods already compiled
         self.methods_compiled = set()
 
-    def infer_concrete_type(self, nn_module):
+    def get_or_create_concrete_type(self, nn_module):
         """
         Infer a ConcreteType from this `nn.Module` instance. Underlying JIT
         types are re-used if possible.
@@ -76,7 +240,7 @@
             scripted = create_constant_iterable_module(nn_module)
             return scripted._concrete_type
 
-        raw_concrete_type = self.infer_raw_concrete_type(nn_module)
+        raw_concrete_type = infer_raw_concrete_type(nn_module)
 
         nn_module_type = type(nn_module)
         if nn_module_type not in self.type_store:
@@ -94,174 +258,6 @@
         self.type_store[nn_module_type].append(raw_concrete_type)
         return raw_concrete_type
 
-    def infer_raw_concrete_type(self, nn_module):
-        """
-        Build a ConcreteModuleType from an nn.Module. This ConcreteModuleType
-        doesn't have a JIT type associated with it yet, it must be filled in
-        by the caller.
-        """
-        assert isinstance(nn_module, torch.nn.Module)
-        concrete_type = torch._C.ConcreteModuleType()
-        concrete_type.add_pyclass(type(nn_module))
-        if isinstance(nn_module, (torch.nn.ModuleDict, torch.jit._ConstModuleDict)):
-            concrete_type.set_module_dict()
-        if isinstance(nn_module, (torch.nn.ModuleList, torch.nn.Sequential, torch.jit._ConstModuleList)):
-            concrete_type.set_module_list()
-
-        added_names = set()
-        for name, item in nn_module._parameters.items():
-            if item is None:
-                # TODO special case: parameters can be None. The JIT assumes
-                # parameters are Tensor types, so in this case just add it as a
-                # attribute.
-                # The "correct" fix here is to add the parameter as a NoneType
-                # attribute, but NoneType refinemenet is currently wonky
-                continue
-            assert isinstance(item, torch.Tensor)
-            attr_type = torch._C._jit_try_infer_type(item)
-            concrete_type.add_attribute(name, attr_type, True)
-            added_names.add(name)
-
-        for name, item in nn_module._modules.items():
-            sub_concrete_type = self.infer_concrete_type(item)
-            concrete_type.add_module(name, sub_concrete_type)
-            added_names.add(name)
-
-        for name, item in nn_module._buffers.items():
-            if item is None:
-                # TODO special case: parameters can be None. The JIT assumes
-                # parameters are Tensor types, so in this case just add it as a
-                # attribute
-                # The "correct" fix here is to add the parameter as a NoneType
-                # attribute, but NoneType refinemenet is currently wonky
-                continue
-            assert isinstance(item, torch.Tensor)
-            attr_type = torch._C._jit_try_infer_type(item)
-            concrete_type.add_attribute(name, attr_type, False)
-            added_names.add(name)
-
-        # populate constants_set
-        constants_set = getattr(nn_module, "__constants__", set())
-
-        # Constants annotated via `Final[T]` rather than being added to `__constants__`
-        for name, ann in getattr(nn_module, '__annotations__', {}).items():
-            if torch._jit_internal.is_final(ann):
-                constants_set.add(name)
-
-        for name in constants_set:
-            if name in added_names:
-                # XXX: It is possible for something to be in the constants set but
-                # also in the parameters/buffers. This happens in BatchNorm as a
-                # hack to support optional parameters.
-                continue
-            if not hasattr(nn_module, name):
-                # TODO: We should really error in this case, but there are a couple
-                # extant examples of this so leave it for a future PR.
-                warnings.warn("'{}' was found in ScriptModule constants, "
-                              "but was not actually set in __init__. "
-                              "Consider removing it.".format(name))
-                continue
-            value = getattr(nn_module, name)
-            concrete_type.add_constant(name, self._get_valid_constant(name, value))
-            added_names.add(name)
-
-        # populate overloads
-        overloads = getattr(nn_module, "__overloads__", {})
-        # update with any annotated overloads
-        overloads.update(get_overload_name_mapping(get_overload_annotations(nn_module)))
-        for name, overloaded_names in overloads.items():
-            concrete_type.add_overload(name, overloaded_names)
-
-        class_annotations = getattr(nn_module, '__annotations__', {})
-
-        # TODO: [switch to __dict__]
-        # we should use __dict__ here because we only want to pick up attributes on
-        # this module instance, not the class itself. We can't do it right now
-        # because there is code that relies on properties being turned into attributes.
-        # This is wrong (the property function is only evaluated once then "saved"
-        # as an attribute), so we should fix that and then switch this to using __dict__
-        for name in dir(nn_module):
-            if name in blacklist or name.startswith("__"):
-                # Python objects have lots of random attributes attached to them;
-                # PyTorch adds a few more. Prevent these from getting compiled.
-                continue
-
-            if name in added_names:
-                # Don't re-add anything we already added
-                continue
-
-            if not hasattr(nn_module, name):
-                # TODO: delete this when [switch to __dict__]
-                continue
-
-            item = getattr(nn_module, name)
-            if name not in nn_module.__dict__ and not isinstance(getattr(type(nn_module), name, None), property):
-                # Skip class attributes that aren't properties
-                # TODO: delete this when [switch to __dict__]
-                continue
-
-            if inspect.isfunction(item) and not inspect.ismethod(item):
-                cls_attr = getattr(type(nn_module), name, None)
-                if inspect.isfunction(cls_attr):
-                    # Skip function attributes that exist on the nn_module class.
-                    # TODO: delete this when [switch to __dict__]
-                    continue
-
-                # This is a Python function attribute. Try to script it.
-                try:
-                    item = torch.jit.script(item)
-                except Exception as e:
-                    # If we fail to script the function, it isn't a hard error.
-                    # Instead, we will add it to the list of attributes we failed
-                    # to convert, with the compilation error.
-                    hint = ("(This function exists as an attribute on the Python module, "
-                            "but we failed to compile it to a TorchScript function. "
-                            "\nThe error stack is reproduced here:\n{}").format(e)
-                    concrete_type.add_failed_attribute(name, hint)
-                    pass
-
-            if name in class_annotations:
-                attr_type = torch.jit.annotations.ann_to_type(class_annotations[name])
-            elif isinstance(item, torch.jit.Attribute):
-                attr_type = torch.jit.annotations.ann_to_type(item.type)
-            else:
-                attr_type = torch._C._jit_try_infer_type(item)
-
-            if attr_type is not None:
-                concrete_type.add_attribute(name, attr_type, False)
-            else:
-                # TODO: could add more detail here. For example, what the user should do
-                # when the pytype is `list` or `NoneType`
-                hint = ("(This attribute exists on the Python module, "
-                        "but we failed to convert Python type: '{}' "
-                        "to a TorchScript type.)").format(type(item).__name__)
-                concrete_type.add_failed_attribute(name, hint)
-
-        return concrete_type
-
-
-    # base types that can be constants
-    # in addition, tuples and lists of these base types are also considered constants
-    # If you edit this list, then you also need to edit the handlers in
-    # ConstantValue in jit/script/init.cpp
-    _constant_types = (bool, float, int, str, type(None), types.FunctionType, torch.device, torch.layout, torch.dtype)
-
-    @classmethod
-    def _get_valid_constant(cls, attr, v):
-        if isinstance(v, cls._constant_types):
-            return v
-        elif isinstance(v, tuple) or isinstance(v, list):
-            return tuple(cls._get_valid_constant(attr, x) for x in v)
-        constants = ", ".join(typ.__name__ for typ in cls._constant_types)
-        raise TypeError(textwrap.dedent("""
-            '{}' object for attribute '{}' is not a valid constant.
-            Valid constants are:
-            1. a nn.ModuleList
-            2. a value of type {{{}}}
-            3. a list or tuple of (2)
-            """.format(type(v).__name__, attr, constants)))
-
-
 concrete_type_store = ConcreteTypeStore()
 
 def create_methods_from_stubs(concrete_type, stubs):
@@ -271,100 +267,93 @@
     defaults = [get_default_args(m.original_method) for m in stubs]
     concrete_type._create_methods(defs, rcbs, defaults)
 
-def create_script_module(nn_module, stubs, fresh_type=False):
+def create_script_module_for_tracing(nn_module, stubs):
+    """
+    Creates a new ScriptModule from an nn.Module, but always uses a fresh type.
+
+    NOTE: Only use this when we cannot guarantee type sharing will work
+          correctly. This only happens today for traced modules, where the same
+          module can produce different traced methods depending on the inputs.
+
+    Arguments:
+        nn_module:  The original Python nn.Module that we are creating a ScriptModule for
+        stubs:  ScriptMethodStubs to compile as part of the conversion process.
+    """
+    check_module_initialized(nn_module)
+    # Get a ConcreteType without a JIT type. We will generate one ourselves
+    # and fill it in.
+    concrete_type = infer_raw_concrete_type(nn_module)
+    cpp_module = torch._C.ScriptModule(torch._jit_internal._qualified_name(type(nn_module)),
+                                       torch.jit._python_cu,
+                                       True)
+    concrete_type.add_jit_type(cpp_module._type())
+
+    return create_script_module_impl(nn_module, concrete_type, cpp_module, stubs)
+
+
+def create_script_module(nn_module, stubs):
+    """
+    Creates a new ScriptModule from an nn.Module, sharing underlying JIT types if possible
+
+    Arguments:
+        nn_module:  The original Python nn.Module that we are creating a ScriptModule for
+        stubs:  ScriptMethodStubs to compile as part of the conversion process.
+    """
+    check_module_initialized(nn_module)
+    concrete_type = concrete_type_store.get_or_create_concrete_type(nn_module)
+    cpp_module = torch._C._create_module_with_type(concrete_type.jit_type)
+
+    return create_script_module_impl(nn_module, concrete_type, cpp_module, stubs)
+
+def create_script_module_impl(nn_module, concrete_type, cpp_module, stubs):
     """
     Convert an nn.Module to a RecursiveScriptModule.
 
     Arguments:
-        stubs (ScriptMethodStub):  Methods to compile as part of the conversion process.
-        fresh_type (bool):  If true, we will not attempt to re-use types from
-            already-compiled ScriptModules. We want this for tracing, where
-            we cannot guarantee that methods are stable even when the same
-            module is being traced.
-    """
-    assert isinstance(nn_module, torch.nn.Module)
-    check_module_initialized(nn_module)
-
-    if fresh_type:
-        # Get a ConcreteType without a JIT type. We will generate one ourselves
-        # and fill it in.
-        concrete_type = concrete_type_store.infer_raw_concrete_type(nn_module)
-        cpp_module = torch._C.ScriptModule(torch._jit_internal._qualified_name(type(nn_module)),
-                                           torch.jit._python_cu,
-                                           True)
-        concrete_type.add_jit_type(cpp_module._type())
-    else:
-        concrete_type = concrete_type_store.infer_concrete_type(nn_module)
-        cpp_module = torch._C._create_module_with_type(concrete_type.jit_type)
-
-    script_module = torch.jit.RecursiveScriptModule(cpp_module)
-
-    # Add attributes/parameters
-    for name, (attr_type, is_param) in concrete_type.get_attributes().items():
-        orig_value = getattr(nn_module, name)
-
-        if is_param:
-            cpp_module._register_parameter(name, orig_value, False)
-        elif isinstance(orig_value, torch.jit.Attribute):
-            cpp_module._register_attribute(name, attr_type, orig_value.value)
-        else:
-<<<<<<< HEAD
-            cpp_module._register_attribute(name, attr_type, orig_value)
-
-    # Add modules, recursively scripting them.
-    for name in concrete_type.get_module_names():
-        orig_value = getattr(nn_module, name)
-        assert isinstance(orig_value, Module)
-        scripted = recursive_script(orig_value)
-        cpp_module._register_module(name, scripted._c)
-
-        script_module._modules[name] = scripted
-
-    # Copy @ignored/@unused methods from the original module to the new one.
-    # This ensures we can access these Python methods on the resulting ScriptModule.
-    # TODO: when we split the module stuff apart, this needs to go in the outer
-    # part (or does it?)
-    for name in dir(nn_module):
-        item = getattr(nn_module, name, None)
-        if not inspect.ismethod(item):
-=======
-            script_module.register_buffer(name, original._buffers[name])
-
-    # Constants annotated via `Final[T]` rather than being added to `__constants__`
-    for name, ann in getattr(original, '__annotations__', {}).items():
-        if torch._jit_internal.is_final(ann):
-            constants_set.add(name)
-
-    # Copy constants
-    script_module.__dict__["_constants_set"] = constants_set
-    for name in script_module.__dict__["_constants_set"]:
-        if hasattr(original, name):
-            if (name in original._parameters or name in original._buffers) and item is not None:
-                # for 'None' parameters/buffers, don't actually add their values if it exists
+        nn_module:  The original Python nn.Module that we are creating a ScriptModule for
+        concrete_type:  The fully initialized ConcreteType of the module.
+        cpp_module:  A newly-constructed C++ script::Module to copy stuff into.
+        stubs:  ScriptMethodStubs to compile as part of the conversion process.
+    """
+    assert concrete_type.jit_type and concrete_type.jit_type == cpp_module._type()
+
+    def init_fn(script_module):
+        # Initialize the ScriptModule:
+        # 1. Copy the attributes/parameters/buffers from the original `nn_module` to the new ScriptModule.
+        for name, (attr_type, is_param) in concrete_type.get_attributes().items():
+            orig_value = getattr(nn_module, name)
+
+            if is_param:
+                cpp_module._register_parameter(name, orig_value, False)
+            elif isinstance(orig_value, torch.jit.Attribute):
+                cpp_module._register_attribute(name, attr_type, orig_value.value)
+            else:
+                cpp_module._register_attribute(name, attr_type, orig_value)
+
+        # 2. Copy the submodules from the original `nn_module` to the new ScriptModule,
+        #    recursively scripting them.
+        for name in concrete_type.get_module_names():
+            orig_value = getattr(nn_module, name)
+            assert isinstance(orig_value, Module)
+            scripted = recursive_script(orig_value)
+            cpp_module._register_module(name, scripted._c)
+
+            script_module._modules[name] = scripted
+
+        # 3. Copy @ignored/@unused methods from the original `nn_module` to the new ScriptModule.
+        #    This ensures we can access these Python methods on the ScriptModule.
+        for name in dir(nn_module):
+            item = getattr(nn_module, name, None)
+            if not inspect.ismethod(item):
                 continue
-            # don't recopy constants, should only occur for constant modules/params
-            if not hasattr(script_module, name):
-                setattr(script_module, name, getattr(original, name))
-
-    # Copy annotations, pull types from `__annotations__` or try to infer
-    # the type if possible
-    class_annotations = getattr(original, '__annotations__', {})
-    for name in dir(original):
-        if hasattr(script_module, name):
-            # Only re-copy existing attributes
-            if script_module._c._has_attribute(name) and name not in constants_set:
-                item = getattr(original, name)
+            if _jit_internal.is_ignored_fn(item):
                 setattr(script_module, name, item)
-                script_module._c._set_attribute(name, item)
->>>>>>> 13f99f7e
-            continue
-        if _jit_internal.is_ignored_fn(item):
-            setattr(script_module, name, item)
-
-    script_module._concrete_type = concrete_type
-
-    # finalize here so that everything is correctly available when we are compiling
-    script_module._finalize()
+
+        # For convenience, attach the concrete type to the new ScriptModule
+        script_module._concrete_type = concrete_type
+
+    # Actually create the ScriptModule, initializing it with the function we just defined
+    script_module = torch.jit.RecursiveScriptModule._construct(cpp_module, init_fn)
 
     # Compile methods if necessary
     if concrete_type not in concrete_type_store.methods_compiled:
@@ -444,25 +433,16 @@
     return overload_stubs
 
 def check_module_initialized(mod):
+    assert isinstance(mod, torch.nn.Module)
     if not hasattr(mod, '_parameters'):
         raise RuntimeError("'{}' has not been initialized, did you forget to call 'super()'?"
                            .format(type(mod).__name__))
 
-def recursive_script(nn_module):
-    """
-    Makes a ScriptModule from an nn.Module.
-
-    Primarily responsible for determining which methods should act as
-    starting points for compilation. These methods are turned into stubs and
-    handed off to `create_script_module()`.
-    """
-    if isinstance(nn_module, torch.jit.ScriptModule):
-        return nn_module
-
-    if isinstance(nn_module, (torch.nn.ModuleList, torch.nn.Sequential, torch.nn.ModuleDict)):
-        # Create constant versions for the iterable modules
-        return create_constant_iterable_module(nn_module)
-
+def infer_methods_to_compile(nn_module):
+    """
+    Implements the default rules for which methods should act as starting
+    points for compilation (TODO add a link when the rules are published).
+    """
     check_module_initialized(nn_module)
 
     methods = []
@@ -507,7 +487,23 @@
     stubs = []
     for method in uniqued_methods:
         stubs.append(make_stub_from_method(nn_module, method))
-    return create_script_module(nn_module, overload_stubs + stubs)
+    return overload_stubs + stubs
+
+def recursive_script(nn_module):
+    """
+    Makes a ScriptModule from an nn.Module, using the default rules for
+    determining which methods to compile.
+    """
+    if isinstance(nn_module, torch.jit.ScriptModule):
+        return nn_module
+
+    check_module_initialized(nn_module)
+
+    if isinstance(nn_module, (torch.nn.ModuleList, torch.nn.Sequential, torch.nn.ModuleDict)):
+        # Create constant versions for the iterable modules
+        return create_constant_iterable_module(nn_module)
+
+    return create_script_module(nn_module, infer_methods_to_compile(nn_module))
 
 def try_compile_fn(fn, loc):
     if _jit_internal.is_ignored_fn(fn):
@@ -554,12 +550,10 @@
     """
     Wrap this torch._C.ScriptModule in a Python ScriptModule, recursively for all submodules
     """
-    script_module = torch.jit.RecursiveScriptModule(cpp_module)
-    for name, cpp_module in script_module._c._get_modules():
-        setattr(script_module, name, wrap_cpp_module(cpp_module))
-
-    script_module._finalize()
-    return script_module
+    def init_fn(script_module):
+        for name, cpp_module in script_module._c._get_modules():
+            setattr(script_module, name, wrap_cpp_module(cpp_module))
+    return torch.jit.RecursiveScriptModule._construct(cpp_module, init_fn)
 
 def compile_unbound_method(concrete_type, fn):
     if _jit_internal.is_ignored_fn(fn):
@@ -575,24 +569,25 @@
     """
     Returns a function that lazily binds `unbound_method` to a provided
     Module IValue, then invokes the method. We do this so that any Python
-    shenanigans that will poison type sharing are impossible at compiled
+    shenanigans that will poison type sharing are impossible at compile
     time.
     """
     def lazy_binding_method(cpp_module, *args):
-        script_module = torch.jit.RecursiveScriptModule(cpp_module)
-        orig_class = concrete_type.py_class
-
-        # Copy @ignored/@unused methods from the original module to the new one.
-        # This ensures they are available during compilation.
-        for name in dir(orig_class):
-            item = getattr(orig_class, name, None)
-            if _jit_internal.is_ignored_fn(item):
-                setattr(script_module, name, item)
-
-        for name, value in concrete_type.get_constants().items():
-            setattr(script_module, name, value)
-
-        script_module._finalize()
+        def init_fn(script_module):
+            orig_class = concrete_type.py_class
+
+            # Copy @ignored/@unused methods from the original module to the new one.
+            # This ensures they are available during execution.
+            for name in dir(orig_class):
+                item = getattr(orig_class, name, None)
+                if _jit_internal.is_ignored_fn(item):
+                    setattr(script_module, name, item)
+
+            # Copy constants over so they are available during execution.
+            for name, value in concrete_type.get_constants().items():
+                setattr(script_module, name, value)
+
+        script_module = torch.jit.RecursiveScriptModule._construct(cpp_module, init_fn)
         method = bind_method(unbound_method, script_module, torch.jit.RecursiveScriptModule)
         return method(*args)
 
