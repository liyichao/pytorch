#include <torch/csrc/distributed/rpc/rpc_agent.h>
#include <torch/csrc/distributed/autograd/context/dist_autograd_container.h>
#include <torch/csrc/distributed/autograd/utils.h>

namespace torch {
namespace distributed {
namespace rpc {

<<<<<<< HEAD
=======
constexpr size_t WorkerId::MAX_NAME_LEN;
>>>>>>> c749be9e
using namespace torch::distributed::autograd;

RpcAgent::RpcAgent(WorkerId workerId, RequestCallback cb)
    : workerId_(std::move(workerId)), cb_(std::move(cb)) {}

RpcAgent::~RpcAgent() = default;

const WorkerId& RpcAgent::getWorkerId() const {
  return workerId_;
}

std::shared_ptr<FutureMessage> RpcAgent::send(
    const WorkerId& to,
    Message&& message) {
  // Record appropriate autograd information before sending the message over the
  // wire.
  auto& autogradContainer = DistAutogradContainer::getInstance();
  if (autogradContainer.hasValidContext()) {
    // Attach the appropriate autograd edges to the tensors found in the
    // message.
    auto grad_fn = addSendRpcBackward(message.tensors());

    // Record the send function in our current context.
    auto& currentContext = autogradContainer.currentContext();
    currentContext.addSendFunction(grad_fn);
  }

  return sendImpl(to, std::forward<Message>(message));
<<<<<<< HEAD
}
=======
>>>>>>> c749be9e
}
} // namespace rpc
} // namespace distributed
} // namespace torch<|MERGE_RESOLUTION|>--- conflicted
+++ resolved
@@ -6,10 +6,7 @@
 namespace distributed {
 namespace rpc {
 
-<<<<<<< HEAD
-=======
 constexpr size_t WorkerId::MAX_NAME_LEN;
->>>>>>> c749be9e
 using namespace torch::distributed::autograd;
 
 RpcAgent::RpcAgent(WorkerId workerId, RequestCallback cb)
@@ -38,10 +35,6 @@
   }
 
   return sendImpl(to, std::forward<Message>(message));
-<<<<<<< HEAD
-}
-=======
->>>>>>> c749be9e
 }
 } // namespace rpc
 } // namespace distributed
