#include <torch/csrc/distributed/rpc/rpc_agent.h>

namespace torch {
namespace distributed {
namespace rpc {

<<<<<<< HEAD
RpcAgent::RpcAgent(WorkerId workerId, std::unique_ptr<RequestCallback> cb)
=======
constexpr size_t WorkerId::MAX_NAME_LEN;
using namespace torch::distributed::autograd;

RpcAgent::RpcAgent(WorkerId workerId, RequestCallback cb)
>>>>>>> d687a7fe
    : workerId_(std::move(workerId)), cb_(std::move(cb)) {}

RpcAgent::~RpcAgent() = default;

const WorkerId& RpcAgent::getWorkerId() const {
  return workerId_;
}

<<<<<<< HEAD
}
}
}
=======
std::shared_ptr<FutureMessage> RpcAgent::send(
    const WorkerId& to,
    Message&& message) {
  // Record appropriate autograd information before sending the message over the
  // wire.
  auto& autogradContainer = DistAutogradContainer::getInstance();
  if (autogradContainer.hasValidContext()) {
    // Attach the appropriate autograd edges to the tensors found in the
    // message.
    auto grad_fn = addSendRpcBackward(message.tensors());

    // Record the send function in our current context.
    auto& currentContext = autogradContainer.currentContext();
    currentContext.addSendFunction(grad_fn);
  }

  return sendImpl(to, std::forward<Message>(message));
}
} // namespace rpc
} // namespace distributed
} // namespace torch
>>>>>>> d687a7fe
<|MERGE_RESOLUTION|>--- conflicted
+++ resolved
@@ -4,14 +4,9 @@
 namespace distributed {
 namespace rpc {
 
-<<<<<<< HEAD
+constexpr size_t WorkerId::MAX_NAME_LEN;
+
 RpcAgent::RpcAgent(WorkerId workerId, std::unique_ptr<RequestCallback> cb)
-=======
-constexpr size_t WorkerId::MAX_NAME_LEN;
-using namespace torch::distributed::autograd;
-
-RpcAgent::RpcAgent(WorkerId workerId, RequestCallback cb)
->>>>>>> d687a7fe
     : workerId_(std::move(workerId)), cb_(std::move(cb)) {}
 
 RpcAgent::~RpcAgent() = default;
@@ -20,30 +15,6 @@
   return workerId_;
 }
 
-<<<<<<< HEAD
-}
-}
-}
-=======
-std::shared_ptr<FutureMessage> RpcAgent::send(
-    const WorkerId& to,
-    Message&& message) {
-  // Record appropriate autograd information before sending the message over the
-  // wire.
-  auto& autogradContainer = DistAutogradContainer::getInstance();
-  if (autogradContainer.hasValidContext()) {
-    // Attach the appropriate autograd edges to the tensors found in the
-    // message.
-    auto grad_fn = addSendRpcBackward(message.tensors());
-
-    // Record the send function in our current context.
-    auto& currentContext = autogradContainer.currentContext();
-    currentContext.addSendFunction(grad_fn);
-  }
-
-  return sendImpl(to, std::forward<Message>(message));
-}
 } // namespace rpc
 } // namespace distributed
-} // namespace torch
->>>>>>> d687a7fe
+} // namespace torch