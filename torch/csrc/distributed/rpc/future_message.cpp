--- conflicted
+++ resolved
@@ -7,7 +7,6 @@
 const Message& FutureMessage::wait() {
   std::unique_lock<std::mutex> lock(mutex_);
   finished_cv_.wait(lock, [this] { return completed_.load(); });
-
   return message_;
 }
 
@@ -42,11 +41,7 @@
 }
 
 void FutureMessage::fireCallbacks() {
-<<<<<<< HEAD
-  TORCH_CHECK(completed(), "Firing callbacks_ on incomplete FutureMessage.");
-=======
   TORCH_CHECK(completed(), "Firing callbacks on incomplete FutureMessage.");
->>>>>>> 7f183a97
   // There is no need to protect callbacks_ with the lock.
   // Once completed_ is set to true, no one can add new callback to the list.
   for (auto& callback : callbacks_) {
