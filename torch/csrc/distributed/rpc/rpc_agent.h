--- conflicted
+++ resolved
@@ -62,11 +62,7 @@
   // ``RpcAgent`` base class makes no assumption on the thread-safeness of the
   // ``RequestCallback``. ``RpcAgent`` implementations need to make sure that
   // its threading model conform to ``RequestCallback``'s requirement.
-<<<<<<< HEAD
-  RpcAgent(WorkerId id, std::unique_ptr<RequestCallback> cb);
-=======
   RpcAgent(WorkerInfo id, std::unique_ptr<RequestCallback> cb);
->>>>>>> 7f183a97
 
   virtual ~RpcAgent();
 
@@ -78,11 +74,7 @@
   // when the response arrives. For other message types, the Future should be
   // ignored by the caller.
   virtual std::shared_ptr<FutureMessage> send(
-<<<<<<< HEAD
-      const WorkerId& to,
-=======
       const WorkerInfo& to,
->>>>>>> 7f183a97
       Message&& message) = 0;
 
   // Return a reference to the ``WorkerInfo`` of this RpcAgent.
@@ -106,15 +98,9 @@
   virtual void sync() = 0;
 
  protected:
-<<<<<<< HEAD
-  const WorkerId workerId_;
-  const std::string workerName_;
-  std::unique_ptr<RequestCallback> cb_;
-=======
   const WorkerInfo workerInfo_;
   const std::string workerName_;
   const std::unique_ptr<RequestCallback> cb_;
->>>>>>> 7f183a97
 };
 
 } // namespace rpc
