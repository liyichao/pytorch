#pragma once

#include <torch/csrc/distributed/rpc/future_message.h>
#include <torch/csrc/distributed/rpc/message.h>
#include <torch/csrc/distributed/rpc/request_callback.h>
#include <torch/csrc/distributed/rpc/types.h>

#include <algorithm>

namespace torch {
namespace distributed {
namespace rpc {

// A globally unique ID to identify an RpcAgent
struct WorkerInfo {
  WorkerInfo(std::string name, int id)
      : WorkerInfo(std::move(name), (worker_id_t)id) {
    TORCH_CHECK(
        id <= std::numeric_limits<worker_id_t>::max(),
        "RPC worker id ",
        id,
        " out of bound of int16_t.");
  }

  WorkerInfo(std::string name, worker_id_t id)
      : name_(std::move(name)), id_(id) {
    bool validSize = name_.length() < MAX_NAME_LEN && name_.length() > 0;
    bool validChar =
        std::find_if(name_.begin(), name_.end(), [](char c) {
          return !(std::isalnum(c) || c == '-' || c == '_' || c == ':');
        }) == name_.end();
    TORCH_CHECK(
        validSize && validChar,
        "Worker name must match ^[A-Za-z0-9-_:]*$, "
        "and must be non-empty and shorter than ",
        MAX_NAME_LEN,
        " chars, "
        "but got ",
        name_);
  }

  static constexpr size_t MAX_NAME_LEN = 128;

  const std::string name_;
  const worker_id_t id_;
};

// ``RpcAgent`` is the base class for sending and receiving RPC messages. It
// provides a unified ``send`` API for both request and response messages, and
// will invoke the given ``RequestCallback`` to process received requests. It
// should immediately become ready to serve request and accept response after
// construction.
class RpcAgent {
 public:
  // `WorkerInfo` is the globally unique identifier for this RpcAgent instance.
  // It contains a ``name_`` field and an ``id_`` field. ``name_`` is the
  // globally unique name for this ``RpcAgent``. It is up to the ``RpcAgent``
  // implementation to determine how to resolve names. ``id_`` is the globally
  // unique ID for this ``RpcAgent``. This should be determined by the
  // ``RpcAgent`` implementation.
  // The ``RequestCallback`` will be invoked to handle received requests. This
  // ``RpcAgent`` base class makes no assumption on the thread-safeness of the
  // ``RequestCallback``. ``RpcAgent`` implementations need to make sure that
  // its threading model conform to ``RequestCallback``'s requirement.
  RpcAgent(WorkerInfo id, std::unique_ptr<RequestCallback> cb);

  virtual ~RpcAgent();

  // Send a message to the ``RpcAgent`` of id ``to`` and returns a
  // ``FutureMessage`` ptr. The implementation must be asynchronous, i.e., it
  // cannot block until it receives the response.
  //
  // If ``message.isRequest()`` is true, the ``FutureMessage`` will be completed
  // when the response arrives. For other message types, the Future should be
  // ignored by the caller.
  virtual std::shared_ptr<FutureMessage> send(
      const WorkerInfo& to,
      Message&& message) = 0;

  // Return a reference to the ``WorkerInfo`` of this RpcAgent.
  // NB: not using ``c10::optional<const std::string&>`` here because we might
  // need to create a separate RPC API lib and avoid forcing all ``RpcAgent``
  // implementations to depend on libtorch.
  const WorkerInfo& getWorkerInfo() const;

  // Return a reference to the ``WorkerInfo`` of the given ``workerName``.
  virtual const WorkerInfo& getWorkerInfo(
      const std::string& workerName) const = 0;

  virtual const WorkerInfo& getWorkerInfo(worker_id_t id) const = 0;

  // Call sync and join all internal threads. This method should be called
  // before every RPC process exits.
  virtual void join() = 0;

  // Synchronize the this process with other ``RpcAgent`` processes. Block until
  // all ``RpcAgent``s reach this method and send all pending messages.
  virtual void sync() = 0;

  static void setDefaultRpcAgent(std::shared_ptr<RpcAgent> defaultRpcAgent);

  static std::shared_ptr<RpcAgent> getDefaultRpcAgent();

 protected:
  const WorkerInfo workerInfo_;
  const std::string workerName_;
<<<<<<< HEAD
  std::unique_ptr<RequestCallback> cb_;

 private:
  static std::shared_ptr<RpcAgent> defaultRpcAgent_;
=======
  const std::unique_ptr<RequestCallback> cb_;
>>>>>>> 445cc44b
};

} // namespace rpc
} // namespace distributed
} // namespace torch<|MERGE_RESOLUTION|>--- conflicted
+++ resolved
@@ -50,7 +50,7 @@
 // will invoke the given ``RequestCallback`` to process received requests. It
 // should immediately become ready to serve request and accept response after
 // construction.
-class RpcAgent {
+class TORCH_API RpcAgent {
  public:
   // `WorkerInfo` is the globally unique identifier for this RpcAgent instance.
   // It contains a ``name_`` field and an ``id_`` field. ``name_`` is the
@@ -104,14 +104,10 @@
  protected:
   const WorkerInfo workerInfo_;
   const std::string workerName_;
-<<<<<<< HEAD
-  std::unique_ptr<RequestCallback> cb_;
+  const std::unique_ptr<RequestCallback> cb_;
 
  private:
   static std::shared_ptr<RpcAgent> defaultRpcAgent_;
-=======
-  const std::unique_ptr<RequestCallback> cb_;
->>>>>>> 445cc44b
 };
 
 } // namespace rpc
