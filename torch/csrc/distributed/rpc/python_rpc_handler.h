--- conflicted
+++ resolved
@@ -7,19 +7,6 @@
 namespace distributed {
 namespace rpc {
 
-<<<<<<< HEAD
-namespace PythonRpcHandler {
-// initialize python module object and function objects in which python user
-// defined function (UDF) will run there
-void init();
-// execute python UDF, result is pickled to binary string
-std::vector<char> generatePythonUDFResult(
-    const std::vector<char>& pickledPayload);
-// returned python UDF result is pickled binary string, so run python
-// function to unpickle the python UDF result and return pyObject to user
-py::object loadPythonUDFResult(const std::vector<char>& pickledPayload);
-} // namespace PythonRpcHandler
-=======
 // Singleton class provides interface to execute python UDF remote call
 // and deserialize the returned results by running python function
 // in internal_rpc_utilities.
@@ -30,10 +17,10 @@
  public:
   static PythonRpcHandler& getInstance();
   // Execute python UDF, result is pickled to binary string
-  std::vector<char> generatePythonUDFResult(const Message& request);
+  std::vector<char> generatePythonUDFResult(const std::vector<char>& pickledPayload);
   // Returned python UDF result is pickled binary string, so run python
   // function to unpickle the python UDF result and return py::object to user
-  py::object loadPythonUDFResult(const Message& message);
+  py::object loadPythonUDFResult(const std::vector<char>& pickledPayload);
 
  private:
   PythonRpcHandler();
@@ -47,7 +34,6 @@
   py::object runUDFFunction_;
   py::object loadResultFunction_;
 };
->>>>>>> 5f105eba
 
 } // namespace rpc
 } // namespace distributed
