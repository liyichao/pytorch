#pragma once

#include <torch/csrc/distributed/rpc/message.h>
#include <torch/csrc/utils/pybind.h>

namespace torch {
namespace distributed {
namespace rpc {

// Singleton class provides interface to execute python UDF remote call
// and deserialize the returned results by running python function
// in internal_rpc_utilities.
// The singleton object is constructed at first when RPC agent is
// constructed, where the python function in
// torch/distributed/internal_rpc_utils.py are imported only once.
class PYBIND11_EXPORT PythonRpcHandler {
 public:
  static PythonRpcHandler& getInstance();
  // Execute python UDF, result is pickled to binary string
  std::vector<char> generatePythonUDFResult(
<<<<<<< HEAD
      const std::vector<char>& pickledPayload);
=======
      const Message& request,
      std::vector<torch::Tensor>& tensorTable);
>>>>>>> 32425a7d
  // Returned python UDF result is pickled binary string, so run python
  // function to unpickle the python UDF result and return py::object to user
  py::object loadPythonUDFResult(const std::vector<char>& pickledPayload);

 private:
  PythonRpcHandler();
  ~PythonRpcHandler() = default;

  PythonRpcHandler(const PythonRpcHandler&) = delete;
  PythonRpcHandler& operator=(const PythonRpcHandler&) = delete;
  PythonRpcHandler(PythonRpcHandler&&) = delete;
  PythonRpcHandler& operator=(PythonRpcHandler&&) = delete;

  py::object runUDFFunction_;
  py::object loadResultFunction_;
};

} // namespace rpc
} // namespace distributed
} // namespace torch<|MERGE_RESOLUTION|>--- conflicted
+++ resolved
@@ -18,15 +18,14 @@
   static PythonRpcHandler& getInstance();
   // Execute python UDF, result is pickled to binary string
   std::vector<char> generatePythonUDFResult(
-<<<<<<< HEAD
-      const std::vector<char>& pickledPayload);
-=======
-      const Message& request,
-      std::vector<torch::Tensor>& tensorTable);
->>>>>>> 32425a7d
+      const std::vector<char>& pickledPayload,
+      const std::vector<torch::Tensor>& requestTensorTable,
+      std::vector<torch::Tensor>& responseTensorTable);
   // Returned python UDF result is pickled binary string, so run python
   // function to unpickle the python UDF result and return py::object to user
-  py::object loadPythonUDFResult(const std::vector<char>& pickledPayload);
+  py::object loadPythonUDFResult(
+      const std::vector<char>& pickledPayload,
+      const std::vector<torch::Tensor>& tensorTable);
 
  private:
   PythonRpcHandler();
