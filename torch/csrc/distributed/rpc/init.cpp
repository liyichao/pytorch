#include <torch/csrc/python_headers.h>

#include <torch/csrc/distributed/rpc/functions.h>
#include <torch/csrc/distributed/rpc/future_message.h>
#include <torch/csrc/distributed/rpc/process_group_agent.h>
#include <torch/csrc/distributed/rpc/python_functions.h>
#include <torch/csrc/distributed/rpc/rpc_agent.h>
#include <torch/csrc/jit/pybind_utils.h>
#include <torch/csrc/utils/object_ptr.h>
#include <torch/csrc/utils/pybind.h>
#include <torch/types.h>


namespace torch {
namespace distributed {
namespace rpc {

namespace {

template <typename T>
using shared_ptr_class_ = py::class_<T, std::shared_ptr<T>>;

PyObject* rpc_init(PyObject* /* unused */) {
  auto dist_module = THPObjectPtr(PyImport_ImportModule("torch.distributed"));
  if (!dist_module) {
    throw python_error();
  }

  auto module = py::handle(dist_module).cast<py::module>();

  auto workerId = shared_ptr_class_<WorkerId>(module, "WorkerId")
      .def_readonly("name", &WorkerId::name_)
      .def_readonly("id", &WorkerId::id_);

  auto rpcAgent = shared_ptr_class_<RpcAgent>(module, "RpcAgent")
      .def("join",
           &RpcAgent::join,
           py::call_guard<py::gil_scoped_release>())
      .def("sync",
           &RpcAgent::sync,
           py::call_guard<py::gil_scoped_release>());

  auto futureMessage = shared_ptr_class_<FutureMessage>(module, "FutureMessage")
      .def("wait",
          [&](FutureMessage& fut) {
            return to_py_obj(fut.wait());
          },
          py::call_guard<py::gil_scoped_release>());

<<<<<<< HEAD
  auto processGroupAgent =
      shared_ptr_class_<ProcessGroupAgent>(
          module, "ProcessGroupAgent", rpcAgent)
          .def(py::init<std::string,
                        std::shared_ptr<::c10d::ProcessGroup>,
                        int>(),
               py::arg("name"),
               py::arg("process_group"),
               py::arg("num_send_recv_threads") = 4)
          .def("get_worker_id",
               (const WorkerId& (ProcessGroupAgent::*)(void) const)
               &RpcAgent::getWorkerId,
               py::call_guard<py::gil_scoped_release>())
          .def("get_worker_id",
               (const WorkerId& (ProcessGroupAgent::*)(const std::string&) const)
               &ProcessGroupAgent::getWorkerId,
               py::call_guard<py::gil_scoped_release>())
          .def("join",
               &ProcessGroupAgent::join,
               py::call_guard<py::gil_scoped_release>())
          .def("sync",
               &ProcessGroupAgent::sync,
               py::call_guard<py::gil_scoped_release>());
=======
  shared_ptr_class_<ProcessGroupAgent>(
      module, "ProcessGroupAgent", rpcAgent)
      .def(
          py::init<
              std::string,
              std::unordered_map<std::string, int>,
              std::shared_ptr<::c10d::ProcessGroup>,
              int>(),
          py::arg("name"),
          py::arg("name_map"),
          py::arg("process_group"),
          py::arg("num_send_recv_threads") = 4)
      .def("get_worker_id",
           (const WorkerId& (ProcessGroupAgent::*)(void) const)
           &RpcAgent::getWorkerId,
           py::call_guard<py::gil_scoped_release>())
      .def("get_worker_id",
           (const WorkerId& (ProcessGroupAgent::*)(const std::string&) const)
           &ProcessGroupAgent::getWorkerId,
           py::call_guard<py::gil_scoped_release>())
      .def(
          "join",
          &ProcessGroupAgent::join,
          py::call_guard<py::gil_scoped_release>())
      .def(
          "sync",
          &ProcessGroupAgent::sync,
          py::call_guard<py::gil_scoped_release>());
>>>>>>> e3bf6ef7

  module.def("invoke_rpc_builtin", [](
      RpcAgent& agent,
      const WorkerId& dst,
      const std::string& opName,
      const py::args& args,
      const py::kwargs& kwargs) {
    return py_rpc_builtin(agent, dst, opName, args, kwargs);
  });

  module.def("invoke_rpc_python_udf", [](
      RpcAgent& agent,
      const WorkerId& dst,
      const std::string& pickledPythonUDF) {
    return py_rpc_python_udf(agent, dst, pickledPythonUDF);
  });

  Py_RETURN_TRUE;
}

} // namespace

static PyMethodDef methods[] = {  // NOLINT
    {"_rpc_init", (PyCFunction)rpc_init, METH_NOARGS, nullptr},
    {nullptr, nullptr, 0, nullptr}};

PyMethodDef* python_functions() {
  return methods;
}

} // namespace rpc
} // namespace distributed
} // namespace torch<|MERGE_RESOLUTION|>--- conflicted
+++ resolved
@@ -47,41 +47,14 @@
           },
           py::call_guard<py::gil_scoped_release>());
 
-<<<<<<< HEAD
-  auto processGroupAgent =
-      shared_ptr_class_<ProcessGroupAgent>(
-          module, "ProcessGroupAgent", rpcAgent)
-          .def(py::init<std::string,
-                        std::shared_ptr<::c10d::ProcessGroup>,
-                        int>(),
-               py::arg("name"),
-               py::arg("process_group"),
-               py::arg("num_send_recv_threads") = 4)
-          .def("get_worker_id",
-               (const WorkerId& (ProcessGroupAgent::*)(void) const)
-               &RpcAgent::getWorkerId,
-               py::call_guard<py::gil_scoped_release>())
-          .def("get_worker_id",
-               (const WorkerId& (ProcessGroupAgent::*)(const std::string&) const)
-               &ProcessGroupAgent::getWorkerId,
-               py::call_guard<py::gil_scoped_release>())
-          .def("join",
-               &ProcessGroupAgent::join,
-               py::call_guard<py::gil_scoped_release>())
-          .def("sync",
-               &ProcessGroupAgent::sync,
-               py::call_guard<py::gil_scoped_release>());
-=======
   shared_ptr_class_<ProcessGroupAgent>(
       module, "ProcessGroupAgent", rpcAgent)
       .def(
           py::init<
               std::string,
-              std::unordered_map<std::string, int>,
               std::shared_ptr<::c10d::ProcessGroup>,
               int>(),
           py::arg("name"),
-          py::arg("name_map"),
           py::arg("process_group"),
           py::arg("num_send_recv_threads") = 4)
       .def("get_worker_id",
@@ -100,7 +73,6 @@
           "sync",
           &ProcessGroupAgent::sync,
           py::call_guard<py::gil_scoped_release>());
->>>>>>> e3bf6ef7
 
   module.def("invoke_rpc_builtin", [](
       RpcAgent& agent,
