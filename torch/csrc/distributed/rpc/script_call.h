--- conflicted
+++ resolved
@@ -34,13 +34,7 @@
 
  private:
   // Given an operator symbol and a string schema, return the matched operator.
-<<<<<<< HEAD
   static std::shared_ptr<Operator> matchOperator(const std::string& str_schema);
-=======
-  static std::shared_ptr<Operator> matchOperator(
-      at::Symbol& symbol,
-      const std::string& str_schema);
->>>>>>> 3d48181b
 
   static const std::string BUILTIN_OP_NAMESPACE_;
   static const std::string ATEN_PREFIX_;
