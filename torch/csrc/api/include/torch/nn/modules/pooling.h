--- conflicted
+++ resolved
@@ -379,8 +379,6 @@
 /// module storage semantics.
 TORCH_MODULE(MaxUnpool2d);
 
-<<<<<<< HEAD
-=======
 // ~~~~~~~~~~~~~~~~~~~~~~~~~~~~~~~ MaxUnpool3d ~~~~~~~~~~~~~~~~~~~~~~~~~~~~~~~
 
 /// Applies maxunpool over a 3-D input.
@@ -399,6 +397,5 @@
 /// module storage semantics.
 TORCH_MODULE(MaxUnpool3d);
 
->>>>>>> 293e35a8
 } // namespace nn
 } // namespace torch