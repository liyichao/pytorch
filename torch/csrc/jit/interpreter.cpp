#include <torch/csrc/jit/interpreter.h>

#include <ATen/Parallel.h>
#include <ATen/core/ivalue.h>
#include <c10/core/thread_pool.h>
#include <c10/util/Exception.h>
#include <torch/csrc/autograd/edge.h>
#include <torch/csrc/autograd/grad_mode.h>
#include <torch/csrc/autograd/variable.h>
#include <torch/csrc/jit/constants.h>
#include <torch/csrc/jit/exception_message.h>
#include <torch/csrc/jit/graph_executor.h>
#include <torch/csrc/jit/ir.h>
#include <torch/csrc/jit/operator.h>
#include <torch/csrc/jit/passes/bailout_graph.h>
#include <torch/csrc/jit/script/compilation_unit.h>
#include <torch/csrc/jit/script/jit_exception.h>

#include <exception>
#include <iostream>
#include <memory>
#include <mutex>
#include <ostream>
#include <stdexcept>
#include <typeinfo>
#include <unordered_map>
#include <unordered_set>
#include <utility>
#include <vector>

namespace torch {
namespace jit {

// Before we translate to intepreter instructions, we do
// some preprocessing of the graph to turn it into a form that is closer
// to what the instructions will look like.
// In particular we:
// *  Computes whether a input to a node is the last use, so we can issue MOVE
//    rather than LOAD instructions.
// *  Drop nodes are inserted for any node that is unused to create a dummy use
//    that will cause the interpreter to free the node.
//    A drop node just pops its input off the stack to  ensure the interpreter
//    releases references to nodes that are never used. Drop nodes are also
//    inserted when the last use of a node is in some conditionally run control
//    flow (e.g. one side of an If) and the interpreter must free the node only
//    after the control flow has reconverged
// Outputs are:
// * graph - the post processed copy of g
// * move_flags[n] - a list of booleans, one for each input,
//   indicating whether this is the last use of the value. The interpreter
//   should generate a move rather than a copy in this case.

namespace {

// insert Drop nodes to kill references for anything unused:
// this can happen in a few places, e.g. when a node returns
// many values but only one is used
// a, b = foo()
// return a
void dropUnused(Block* b) {
  auto createDropIfUnused = [&](ArrayRef<Value*> values) -> Node* {
    std::vector<Value*> to_drop;
    for (auto v : values) {
      if (v->uses().size() == 0 && v->node()->kind() != prim::Constant)
        to_drop.push_back(v);
    }
    if (to_drop.size() == 0)
      return nullptr;
    return b->owningGraph()->create(prim::Drop, to_drop, 0);
  };

  if (auto d = createDropIfUnused(b->inputs())) {
    b->prependNode(d);
  }
  for (auto n : b->nodes()) {
    if (auto d = createDropIfUnused(n->outputs())) {
      d->insertAfter(n);
    }
    for (auto b : n->blocks())
      dropUnused(b);
  }
}

// ensure every value has a final use in the same block where it is defined.
// This already true for most nodes. The exceptions are:
// 1. A value that is unused.
// 2. A value whose last use is nested in some control flow.
// For (1) we simply add a prim::Drop node that uses the value right after
// it is defined. For (2), we insert a prim::Drop right after the control
// flow node where the last use occurs
void insertLastUses(Graph& g) {
  // struct to share common data structures
  struct InsertLastUses {
    Graph& graph;
    // have we seen this value, yet, if not, it is the last use of the value
    std::unordered_set<Value*> seen;

    // A map from an If or Loop node to the optional Drop block that
    // occurs directly after it to release any tensors that go out of scope
    // when the If/Loop exits. These are created and inserted on demand.
    std::unordered_map<Node*, Node*> drop_for_node;

    InsertLastUses(Graph& g) : graph(g) {
      scanBlock(graph.block());
    }
    void scanBlock(Block* b) {
      scanNode(b->return_node());
      for (auto n : b->nodes().reverse()) {
        scanNode(n);
      }
    }
    void scanNode(Node* n) {
      for (auto b : n->blocks()) {
        scanBlock(b);
      }
      // scan backwards so if a value is used twice in the list then it is a
      // move
      for (size_t i = n->inputs().size(); i > 0; --i) {
        scanUse(n, i - 1);
      }
    }
    void scanUse(Node* n, size_t i) {
      auto v = n->inputs()[i];
      auto inserted = seen.insert(v).second;
      if (!inserted) {
        return;
      }

      // the last use of v may be in a nested block of an If or Loop statement
      // find the node 'same_depth_node' at the same depth as the definition of
      // v, and consider that node to be the last use of v. This ensures we do
      // not delete nodes in nested scopes that may be executed multiple times
      // and that nodes used on one side of an if
      // but not the other get deleted regardless of the branch
      // e.g.
      // a = 4
      // while <...>:
      //   y = a + a
      // drop(a)
      // In other words, we find the first program point for v that
      // _reverse_ dominates the definition of v, and add a drop point there.
      Node* same_depth_node = findOwnerInBlock(n, v->node()->owningBlock());
      AT_ASSERT(
          same_depth_node); // failure means v is not in scope for n, use lint!

      // In the case where v and n are in the same block,
      // we have a legit final use already.
      if (same_depth_node == n) {
        return;
      }

      // in the case where the use is nested in a block
      // add a Drop node after that block which will drop 'v'.
      addToDropIfNotExists(
          findOrCreateDropInstructionForNode(same_depth_node), v);
    }

    // finds the node in block 'block' that contains in 'n'
    // or nullptr if no such node exists, e.g.:
    // n0: a = 4
    // n1: if <cond>:
    // n2:    b = a + a
    // findOwnerInBlock(n2, n0.block()) == n1
    Node* findOwnerInBlock(Node* n, Block* block) {
      while (n != nullptr && block != n->owningBlock()) {
        n = n->owningBlock()->owningNode();
      }
      return n;
    }

    Node* findOrCreateDropInstructionForNode(Node* n) {
      auto it = drop_for_node.find(n);
      if (it == drop_for_node.end()) {
        auto drop_node = graph.create(prim::Drop, 0);
        drop_node->insertAfter(n);
        it = drop_for_node.emplace(n, drop_node).first;
      }
      return it->second;
    }

    void addToDropIfNotExists(Node* drop, Value* v) {
      if (v->node()->kind() == prim::Constant) {
        return;
      }
      for (auto i : drop->inputs()) {
        // we already accounted for this use
        if (i == v)
          return;
      }
      drop->addInput(v);
    }
  };

  InsertLastUses ilu(g);
}
} // namespace

/*
This is an optimization that reduces the number of store/load/move nodes needed
by recognizing that parts of the graph are simple trees like a*x + b*y. When
this happens it is possible to work directly off of the stack by emitting the
tree in a depth-first left-to-right manner:
  load a
  load x
  mul # stack now is a*x
  load b
  load y
  mul # stack now is a*x, b*y
  add

can_emit_inline_[node] == true means that this node participates as a non-root
member of one of these trees. The code emitter will not emit this node when
it is encountered in the node. Instead the node is emitted in a depth first
traversal from where it is used in a tree.

To participate in a tree a node must have a single use (otherwise it is not
tree-like) and output a single value (for simplicity.) If our IR was functional,
these would be the only constraints. However, many nodes have side effects, so
we must ensure that emitting the nodes in depth first order from the tree's root
_does not reorder the emission of the nodes_. To ensure this, we work backward
from the root of a potential tree, visiting its inputs in reverse depth first
order, while scanning the node list backward (with the block_point node). When
these traversal line up we know it is safe to emit the tree in this way. We
ignore constant nodes, which do not have side effects.
*/
struct CanEmitInline {
  CanEmitInline(const std::shared_ptr<Graph>& graph) {
    scanBlock(graph->block());
  }
  bool canInline(Value* v) {
    return v->node()->kind() != prim::Param && v->uses().size() == 1 &&
        v->node()->outputs().size() == 1;
  }

  Node* previousNonConstant(Node* n) {
    do {
      n = n->prev();
    } while (n->kind() == prim::Constant);
    return n;
  }

  Node* scanValue(Node* block_point, Value* v) {
    // this node is a candidate for inline, if our reverse scan of the
    // node list lines up with the use of v, we know it will be emitted in
    // tree order, and we can inlining. Scan continutes for further nodes.
    if (v->node() == block_point && canInline(v)) {
      // since we inlined this node, we may be able to recursively inline
      // its inputs, so we continue scanning it
      block_point = scanNode(v->node());
      can_emit_inline_[v->node()] = true;
    }
    // if it does not line up, we can't inline 'v', and will just generate
    // a load/move for it. However, other inputs may still appear in tree
    // order so we continue the scan of the inputs.
    return block_point;
  }

  Node* scanNode(Node* n) {
    // don't bother to scan nodes we have already determined to be inline
    if (can_emit_inline_.count(n)) {
      return nullptr;
    }
    for (auto b : n->blocks()) {
      scanBlock(b);
    }
    Node* block_point = previousNonConstant(n);
    for (auto it = n->inputs().rbegin(), end = n->inputs().rend(); it != end;
         ++it) {
      block_point = scanValue(block_point, *it);
    }
    return block_point;
  }

  void scanBlock(Block* b) {
    scanNode(b->return_node());
    for (auto node : b->nodes().reverse()) {
      scanNode(node);
    }
  }
  std::unordered_map<Node*, bool> can_emit_inline_;
};

// pre-processing that happens once per graph
struct PreprocessGraph {
  PreprocessGraph(Graph& g) : graph(g.copy()) {
    dropUnused(graph->block());
    // fill in move_flags by scanning blocks;
    insertLastUses(*graph);
    can_emit_inline = std::move(CanEmitInline(graph).can_emit_inline_);
  }
  // Outputs of the preprocessing:
  std::shared_ptr<Graph> graph;
  std::unordered_map<Node*, bool> can_emit_inline;
};

// instructs look like:
// op_code X, N
// meaning of X, N depend on the op:
// O - index into operator table
// R - index into register table
// I - literal integer
// C - index into constant table
// P - jump offset relative to beginning of current instruction
// F - index into function table
// T - index into the type table, used for guard instructions

#define FORALL_OPCODES(_)                                                   \
  _(OP, "O") /* invoke operator X */                                        \
  _(LOAD, "R") /* push a value from a register X */                         \
  _(MOVE, "R") /* push a value from register X, clearing the register */    \
  _(STOREN, "RI") /* store N values to registers [X, X+N) */                \
  _(STORE, "R") /* store 1 value to registers X */                          \
  _(DROP, "") /* drop 1 value from the top of the stack */                  \
  _(DROPR, "R") /* clear register X */                                      \
  _(LOADC, "C") /* push the constant X */                                   \
  _(JF, "P") /* pop the top of the stack, if false, branch to P */          \
  _(JMP, "P") /* unconditional branch to X */                               \
  _(LOOP, "PI") /* perform a loop, X is where to branch if cond is false */ \
  _(RET, "") /* exit execution */                                           \
  _(WAIT, "") /* wait for a future to be complete */                        \
  _(CALL, "F") /* call function X */                                        \
  _(GUARD, "T") /* check guard against type_table, true if passes */        \
  _(TAIL_CALL, "F") /* replace current frame with function F */

enum OpCode : uint8_t {
#define DEFINE_OP(op, _) op,
  FORALL_OPCODES(DEFINE_OP)
#undef DEFINE_OP
};

std::ostream& operator<<(std::ostream& out, OpCode op) {
  switch (op) {
#define OP_STRING(x, _) \
  case x:               \
    return out << #x;
    FORALL_OPCODES(OP_STRING)
#undef OP_STRING
  }
  return out;
}

const char* OpInfo(OpCode op) {
  switch (op) {
#define OP_INFO(x, info) \
  case x:                \
    return info;
    FORALL_OPCODES(OP_INFO)
#undef OP_INFO
  }
  return nullptr;
}

struct Instruction {
  OpCode op;
  uint8_t padding; // currently unused
  uint16_t N;
  int32_t X;
  // TODO: check for overflow
  Instruction(OpCode op, int32_t X, uint16_t N)
      : op(op), padding(0), N(N), X(X) {}
};

static_assert(sizeof(Instruction) == 8, "Instructions should be 8 bytes");
std::ostream& operator<<(std::ostream& out, Instruction inst) {
  // TODO: use op info to print out the op in a more user-friendly way
  int nargs = strlen(OpInfo(inst.op));
  out << inst.op;
  if (nargs > 0) {
    out << " " << inst.X;
  }
  if (nargs > 1) {
    out << " " << inst.N;
  }
  return out;
}

// for keeping track of the current node
struct WithCurrentNode {
  WithCurrentNode(Node** loc, Node* new_value) : loc_(loc), old_value_(*loc_) {
    *loc = new_value;
  }
  ~WithCurrentNode() {
    *loc_ = old_value_;
  }

 private:
  Node** loc_;
  Node* old_value_;
};

// BailoutBlocks are used to temporarily store
// instructions (typically, argument LOADs and TAIL_CALL)
// generated for prim::BailOut nodes
// before they are merged back into
// CodeImpl._instructions_ by insertBailoutBlocks
struct BailoutBlock {
  size_t jf_instruction_index; // this node gets patched to jump here on failure
  std::vector<Instruction> instructions; // ends in a TAIL_CALL
};

struct CodeImpl {
  friend struct InterpreterState;
  std::vector<Instruction> instructions_;

  // same length as instructions.
  // what node in the graph cause this
  // instruction to be emitted?
  std::vector<Node*> instructions_source_;

  std::vector<IValue> constant_table_;
  std::vector<Operation> operator_table_;
  std::vector<Function*> function_table_;
  std::vector<TypePtr> type_table_;
  int register_size_ = 0;
  size_t n_outputs;
  size_t n_inputs;

  // We MUST hold onto graph here because some Operators stored in the
  // instruction lists have dependencies on meta-data stored in the graph
  // that would be dead otherwise.
  // It is also very useful for debugging interpreter problems to
  // keep this around.
  std::shared_ptr<Graph> graph_;
  c10::optional<std::vector<GraphExecutor*>> grad_executors_;
  PreprocessGraph preprocess_;

  // map from unique of nodes to register in register table
  std::unordered_map<Value*, int> value_to_reg_;

  // running count of uses as we emit. When we reach use_count_[v] =
  // v.uses().size() we know it is the final use and we can move rather than
  // load.
  std::unordered_map<Value*, size_t> use_count_;

  Node* current_node_; // used in creation of code to keep track
                       // of node being emitted
  Node* last_inserted_op_ = nullptr;

  // out-of-line jumps for bailouts that are patched in at the end
  std::vector<BailoutBlock> bailout_blocks_;
  std::vector<std::unique_ptr<Function>> bailout_functions_;

  CodeImpl(const std::shared_ptr<Graph>& graph)
      : preprocess_(*graph), current_node_(preprocess_.graph->return_node()) {
    graph_ = preprocess_.graph;
    n_outputs = graph_->outputs().size();
    n_inputs = graph_->inputs().size();
    // std::cout << *graph_ << "\n";
    emitCodeForBlock(graph_->block());
    insertInstruction(RET);
    // we deferred the emission of bailout blocks so they appear at the end
    // emit them now and patch up the jumps
    insertBailoutBlocks();
  }

  void insertInstruction(OpCode op, int64_t X = 0, uint64_t N = 0) {
    instructions_.emplace_back(op, X, N);
    instructions_source_.emplace_back(current_node_);

    // check that we didn't accidentally emit nodes out of topological order
    if (op == OP) {
      if (last_inserted_op_ != nullptr && current_node_ != last_inserted_op_ &&
          current_node_->owningBlock() == last_inserted_op_->owningBlock()) {
        TORCH_INTERNAL_ASSERT(
            current_node_->isAfter(last_inserted_op_),
            *current_node_,
            " is not after ",
            *last_inserted_op_);
      }
      last_inserted_op_ = current_node_;
    }
  }

  void truncateInstructions(size_t size) {
    while(instructions_.size() > size) {
      instructions_.pop_back();
      instructions_source_.pop_back();
    }
  }

  void createBailoutBlock(size_t jf_index) {
    bailout_blocks_.emplace_back(BailoutBlock{jf_index});
    auto& bailout_instructions = bailout_blocks_.back().instructions;

    bailout_instructions.insert(
        bailout_instructions.end(),
        instructions_.begin() + jf_index + 1,
        instructions_.end());
    truncateInstructions(jf_index + 1);
  }

  int allocRegs(at::ArrayRef<Value*> vs) {
    int result = register_size_ + 1;
    for (Value* v : vs) {
      AT_ASSERT(value_to_reg_.count(v) == 0);
      value_to_reg_[v] = ++register_size_;
    }
    return result;
  }

  int registerFor(Value* v) {
    return value_to_reg_.at(v);
  }

  void emitUse(Value* input, bool drop) {
    // drop - if true, we are not actually going to use this thing
    // and we can short circuit doing many instructions here
    // by either clearing the register (DROPR) or just popping the stack
    // (DROP)
    if (preprocess_.can_emit_inline[input->node()]) {
      emitNode(input->node());
      if (drop) {
        insertInstruction(DROP);
      }
    } else {
      int reg = registerFor(input);
      bool moved = input->uses().size() == ++use_count_[input];

      OpCode op;
      if (input->node()->kind() == prim::Constant) {
        op = LOADC;
      } else if (drop) {
        op = DROPR;
      } else if (moved) {
        op = MOVE;
      } else {
        op = LOAD;
      }
      insertInstruction(op, reg);
    }
  }

  void emitLoadInputs(at::ArrayRef<Value*> inputs) {
    for (Value* input : inputs) {
      emitUse(input, false);
    }
  }

  void emitOperator(Node* node) {
    emitLoadInputs(node->inputs());
    insertInstruction(OP, operator_table_.size());
    operator_table_.emplace_back(getOperation(node));
  }

  void emitWait(Node* node) {
    emitLoadInputs(node->inputs());
    insertInstruction(WAIT);
  }

  void emitDrop(at::ArrayRef<Value*> to_drop) {
    for (Value* input : to_drop) {
      emitUse(input, true);
    }
  }

  void emitStoreOutputs(Node* node) {
    size_t N = node->outputs().size();
    if (N == 0)
      return;
    int regs = allocRegs(node->outputs());
    if (N == 1) {
      insertInstruction(STORE, regs);
    } else {
      insertInstruction(STOREN, regs, node->outputs().size());
    }
  }

  int insertConstant(IValue value) {
    int result = constant_table_.size();
    constant_table_.emplace_back(std::move(value));
    return result;
  }

  void emitConstant(Node* node) {
    if (node->output()->type()->kind() == FunctionType::Kind) {
      return;
    }
    // constants are just put in the constant table
    value_to_reg_[node->output()] =
        insertConstant(toIValue(node->output()).value());
  }

  void emitIf(Node* node) {
    emitLoadInputs(node->inputs());
    size_t start_if = instructions_.size();
    insertInstruction(JF, 0); // dummy offset to be filled in
    emitCodeForBlock(node->blocks().at(0));
    insertInstruction(JMP, 0); // dummy offset
    size_t start_else = instructions_.size();
    instructions_[start_if].X = start_else - start_if;
    emitCodeForBlock(node->blocks().at(1));
    instructions_[start_else - 1].X = instructions_.size() - (start_else - 1);
  }

  void emitLoop(Node* loop) {
    insertInstruction(LOADC, insertConstant(0));
    emitLoadInputs(loop->inputs());
    size_t start = instructions_.size();
    insertInstruction(LOOP, 0, loop->inputs().size()); // dummy offset
    emitCodeForBlock(loop->blocks().at(0));
    insertInstruction(JMP, start - instructions_.size());
    instructions_[start].X = instructions_.size() - start;
  }

  void emitCall(
      Function* func,
      at::ArrayRef<Value*> inputs) {
    emitLoadInputs(inputs);
    insertInstruction(CALL, function_table_.size());
    function_table_.emplace_back(std::move(func));
  }

  void emitNodeAtBlockLevel(Node* node) {
    WithCurrentNode guard(&current_node_, node);
    switch (node->kind()) {
      case prim::Constant:
        emitConstant(node);
        break;
      case prim::Return:
        emitLoadInputs(node->inputs());
        break;
      default:
        if (!preprocess_.can_emit_inline[node]) {
          emitNode(node);
          emitStoreOutputs(node);
        }
        break;
    }
  }

  size_t emitGuard(Node* node) {
    // unoptimized graph is at index 0
    // guarded input is at index 1
    // the rest of args follow
    emitLoadInputs(node->inputs().slice(1, 1));
    insertInstruction(GUARD, type_table_.size());
    type_table_.emplace_back(node->outputs().at(0)->type());
    insertInstruction(JF, 0 /* to be patched */);

    return instructions_.size() - 1;
  }

  void emitBailOut(Node* node) {
    auto jf_index = emitGuard(node);
    auto unoptimized_graph = node->inputs()
                                 .at(0)
                                 ->type()
                                 ->expect<FunctionType>()
                                 ->function()
                                 ->graph();
    // note, guaded input is already loaded onto the stack
    // for GUARD instruction
    emitLoadInputs(node->inputs().slice(2));
    insertInstruction(TAIL_CALL, function_table_.size());
<<<<<<< HEAD

    auto func = torch::make_unique<Function>(
        "bailout", /*optimize=*/true, node->g(attr::Subgraph), nullptr);
    function_table_.emplace_back(func.get());
    bailout_functions_.emplace_back(std::move(func));
=======
    TORCH_INTERNAL_ASSERT(node->kind() == prim::BailOut);
    auto bailout_index = node->i(attr::index);
    TORCH_INTERNAL_ASSERT(bailout_index >= 0);

    auto build_bailout_graph = [bailout_index,
                                unoptimized_graph](Function& func) {
      BuildBailOutGraphFrom(bailout_index, unoptimized_graph, func.graph());
    };

    auto empty_graph = std::make_shared<Graph>();
    auto func = std::make_shared<Function>(
        "bailout", /*optimize=*/true, empty_graph, build_bailout_graph);
    function_table_.emplace_back(func);
>>>>>>> 1d705b4b
    createBailoutBlock(jf_index);
  }

  void insertBailoutBlocks() {
    for(const BailoutBlock& block : bailout_blocks_) {
      TORCH_INTERNAL_ASSERT(instructions_[block.jf_instruction_index].op == JF)
      instructions_[block.jf_instruction_index].X =
          instructions_.size() - block.jf_instruction_index;
      instructions_.insert(
          instructions_.end(),
          block.instructions.begin(),
          block.instructions.end());
      instructions_source_.insert(
          instructions_source_.end(),
          block.instructions.size(),
          instructions_source_[block.jf_instruction_index]);
    }
  }

  void emitNode(Node* node) {
    WithCurrentNode guard(&current_node_, node);
    switch (node->kind()) {
      default:
        emitOperator(node);
        break;
      case prim::Drop:
        emitDrop(node->inputs());
        break;
      case prim::Constant:
        emitConstant(node);
        break;
      case prim::If:
        emitIf(node);
        break;
      case prim::Loop:
        emitLoop(node);
        break;
      case aten::wait:
        emitWait(node);
        break;
      case prim::Param:
        break;
      case prim::CallFunction:
        emitCall(
            node->inputs().at(0)->type()->expect<FunctionType>()->function(),
            node->inputs().slice(1));
        break;
      case prim::CallMethod:
        emitCall(
            node->inputs().at(0)->type()->expect<ClassType>()->getMethod(
                node->s(attr::name)),
            node->inputs());
        break;
      case prim::BailOut:
        emitBailOut(node);
        break;
    }
  }

  void emitCodeForBlock(Block* block) {
    emitNodeAtBlockLevel(block->param_node());
    for (auto node : block->nodes()) {
      emitNodeAtBlockLevel(node);
    }
    emitNodeAtBlockLevel(block->return_node());
  }

  const std::vector<GraphExecutor*>& grad_executors() {
    if (!grad_executors_) {
      grad_executors_.emplace();
      for (Operation& op : operator_table_) {
        if (auto executor = detail::getGradExecutor(op)) {
          grad_executors_->push_back(executor);
        }
      }
    }
    return *grad_executors_;
  }

  void dump(std::ostream& out, size_t i) const {
    out << i << " " << instructions_[i];
    if (instructions_[i].op == OP || instructions_[i].op == CALL) {
      out << " # " << *instructions_source_[i];
    } else {
      out << "\n";
    }
  }

  void dump(std::ostream& out) const {
    out << *graph_ << "\n";
    for (size_t i = 0; i < instructions_.size(); ++i) {
      dump(out, i);
    }
  }
};

// InterpreterState state that and used to compute a Code
struct InterpreterStateImpl : c10::intrusive_ptr_target {
  InterpreterStateImpl(const Code& code) {
    enterFrame(code, 0);
  }

 private:
  // if we need to suspend, where do we reset the stack?
  // answer: to where it was when we were called, not
  // including any inputs to this function
  int64_t stack_start_ = -1;
  c10::intrusive_ptr<Future> future_;

  // this holds all the tensors for this interpreter run
  // we don't bother minimizing the size of this vector, since the extra
  // memory used by the pointers in this will be small
  // instead we are very aggresive about releasing tensors when they become dead
  // to make sure memory management happens efficiently.
  // We optimize for the case where derivatives are run with retain_graph=False
  // in the case where it is true, then the interpreter and this array get
  // copied if this every becomes a bottleneck then we _should_ consider
  // minimizing the total number or register
  std::vector<IValue> registers;

  // A Frame captures function's state
  // (e.g. `pc` and `base_pointer`)
  // Each Frame corresponds to a call to a `Frame::function`
  // which has not yet returned
  // The arguments for `Frame::function`
  // are located at [base_pointer + arg_number]
  struct Frame {
    std::shared_ptr<CodeImpl> function;
    // program counter corresponds to the index
    // of the currently executed instruction
    size_t pc;
    // marks the start index of the frame
    // base_pointer is used by TAIL_CALL
    // to replace the current frame
    // with a frame of a bailout graph
    size_t base_pointer;
  };

  // saved-by-value stuff that can exist on the stack inside runInterpreter
  struct ActiveFrame {
    size_t pc;
    Instruction* instructions;
    IValue* constants;
    Operation* operators;
    Function** functions;
    TypePtr* types;

    ActiveFrame(const Frame& frame)
        : pc(frame.pc),
          instructions(frame.function->instructions_.data()),
          constants(frame.function->constant_table_.data()),
          operators(frame.function->operator_table_.data()),
          functions(frame.function->function_table_.data()),
          types(frame.function->type_table_.data()) {}
  };

  std::vector<Frame> frames;

  c10::intrusive_ptr<InterpreterStateImpl> intrusive_from_this() {
    c10::raw::intrusive_ptr::incref(this);
    return c10::intrusive_ptr<InterpreterStateImpl>::reclaim(this);
  }

  void enterFrame(const Code& code, size_t base_pointer) {
    frames.emplace_back(Frame{code.pImpl, 0, base_pointer});
    registers.resize(registers.size() + code.pImpl->register_size_);
    // frames.back().function->dump(std::cout);
  }

  void leaveFrame() {
    registers.resize(registers.size() - frames.back().function->register_size_);
    frames.pop_back();
  }

  // relative to the end of the register list so that when we call
  // functions we are referring to the registers of the currenly executing
  // function.
  IValue& reg(size_t reg) {
    return *(registers.end() - reg);
  }

  void dump(std::ostream& out, const Stack& stack) const {
    out << "Stack:\n";
    for (const auto& val : stack) {
      out << val;
      out << "\n";
    }
  }

  bool runImpl(Stack& stack) {
    // if we have never run before, then we might have to return the
    // stack when we suspend, record where it starts so we return the right
    // stack
    if (stack_start_ == -1) {
      TORCH_INTERNAL_ASSERT(stack.size() >= frames.back().function->n_inputs);
      stack_start_ = stack.size() - frames.back().function->n_inputs;
    } else {
      // during restarts, all of the stack is always our own, so we leave
      // nothing
      stack_start_ = 0;
    }

    ActiveFrame af(frames.back());
    try {
      while (true) {
        // std::cout << "RUNNING ";
        // frames.back().function->dump(std::cout, af.pc);
        Instruction inst = af.instructions[af.pc];
        switch (inst.op) {
          case OP:
            af.operators[inst.X](stack);
            ++af.pc;
            break;
          case LOAD:
            stack.emplace_back(reg(inst.X));
            ++af.pc;
            break;
          case MOVE:
            stack.emplace_back(std::move(reg(inst.X)));
            ++af.pc;
            break;
          case STORE:
            reg(inst.X) = pop(stack);
            ++af.pc;
            break;
          case STOREN:
            for (size_t i = inst.N; i > 0; --i) {
              reg(inst.X + i - 1) = pop(stack);
            }
            ++af.pc;
            break;
          case DROP:
            pop(stack);
            ++af.pc;
            break;
          case DROPR:
            reg(inst.X) = IValue();
            ++af.pc;
            break;
          case LOADC:
            stack.emplace_back(af.constants[inst.X]);
            ++af.pc;
            break;
          case JF:
            af.pc += (pop(stack).toBool()) ? 1 : inst.X;
            break;
          case JMP:
            af.pc += inst.X;
            break;
          case LOOP: {
            // stack: iteration_count, max_iter, cond, loop_carried_deps...
            auto frame = stack.end() - (inst.N + 1);
            int64_t trip_count = frame[0].toInt();
            int64_t max_trip_count = frame[1].toInt();
            bool cond = frame[2].toBool();
            if (trip_count < max_trip_count && cond) {
              frame[2] = trip_count;
              frame[0] = trip_count + 1;
              ++af.pc;
            } else {
              size_t n_loop_carried = inst.N - 2;
              for (size_t i = 0; i < n_loop_carried; ++i) {
                frame[i] = std::move(frame[i + 3]);
              }
              drop(stack, 3); // iteration_count, max_iter, cond
              af.pc += inst.X;
            }
          } break;
          case CALL: {
            const Code& code =
                af.functions[inst.X]->get_executor().getPlanFor(stack).code;
            frames.back().pc = af.pc + 1;
            enterFrame(code, stack.size() - code.num_inputs());
            af = ActiveFrame(frames.back());
          } break;
          case RET:
            if (frames.size() > 1) {
              leaveFrame();
              af = ActiveFrame(frames.back());
              break;
            }
            if (future_) {
              auto num_outputs = frames.back().function->n_outputs;
              if (num_outputs == 1) {
                future_->markCompleted(stack.back());
              } else {
                future_->markCompleted(c10::ivalue::Tuple::create(
                    jit::last(stack, num_outputs).vec()));
              }
            }
            return false;
          case WAIT: {
            auto future = stack.back().toFuture();
            if (!future->completed()) {
              getOrCreateFuture();

              // callback needs to be a struct rather than a lambda so that
              // we can move the stack to the other thread
              struct Callback {
                Callback(
                    c10::intrusive_ptr<InterpreterStateImpl> state,
                    Stack stack)
                    : state_(std::move(state)), stack_(std::move(stack)) {}
                void operator()() {
                  at::launch(InterpreterContinuation(
                      state_,
                      std::move(stack_),
                      autograd::GradMode::is_enabled()));
                }

               private:
                InterpreterState state_;
                Stack stack_;
              };

              // we are suspending, so we need to reset the stack to where we
              // started if it started empty, except for the inputs we can avoid
              // a true copy by swapping, which leaves the original stack empty.
              Stack copied;
              if (stack_start_ == 0) {
                copied.swap(stack);
              } else {
                copied.insert(
                    copied.begin(),
                    std::make_move_iterator(stack.begin() + stack_start_),
                    std::make_move_iterator(stack.end()));
                stack.resize(stack_start_);
              }
              // save pc into the frame so we continue here when restored
              frames.back().pc = af.pc;
              future->addCallback(
                  Callback(intrusive_from_this(), std::move(copied)));

              return true;
            }
            stack.pop_back();
            stack.emplace_back(future->value());
            ++af.pc;
          } break;
          case GUARD: {
            auto actual = ProfiledTensorType::create(stack.back().toTensor());
            const TypePtr& expected = af.types[inst.X];
            push(stack, *expected == *actual);
            ++af.pc;
          } break;
          case TAIL_CALL: {
            af.functions[inst.X]->ensure_defined();
            const Code& code =
                af.functions[inst.X]->get_executor().getPlanFor(stack).code;
            size_t num_inputs = code.num_inputs();
            size_t base_pointer = frames.back().base_pointer;
            TORCH_INTERNAL_ASSERT(stack.size() >= num_inputs);
            size_t inputs_start = stack.size() - num_inputs;
            for (size_t i = 0; i < num_inputs; ++i) {
              stack.at(base_pointer + i) =
                  std::move(stack.at(inputs_start + i));
            }
            stack.resize(base_pointer + num_inputs);
            leaveFrame();
            enterFrame(code, base_pointer);
            af = ActiveFrame(frames.back());
          } break;
        }
      }
    } catch (std::exception& e) {
      frames.back().pc = af.pc;
      bool is_jit_exception = dynamic_cast<JITException*>(&e);
      handleError(ExceptionMessage(e), is_jit_exception);
      return false;
    }
  }

  void formatStackTrace(std::ostream& out) {
    for (size_t i = 0; i < frames.size(); ++i) {
      const Frame& frame = frames[frames.size() - 1 - i];
      size_t pc = (i == 0) ? frame.pc
                           : frame.pc -
              1; // make sure we report the call node, not the node after it
      Node* node = frame.function->instructions_source_[pc];
      if (i > 0) {
        out << "during call ";
      }
      node->sourceRange().highlight(out);
    }
  }

  void handleError(const ExceptionMessage& msg, bool is_jit_exception) {
    std::stringstream ss;
    ss << msg << "\n";
    ss << "The above operation failed in interpreter, with the following stack trace:\n";
    formatStackTrace(ss);
    if (future_) {
      future_->markCompleted(Future::FutureError(ss.str()));
    } else if (is_jit_exception) {
      throw JITException(ss.str());
    } else {
      throw std::runtime_error(ss.str());
    }
  }

 public:
  c10::intrusive_ptr<Future> getOrCreateFuture() {
    if (!future_) {
      future_ = c10::make_intrusive<Future>();
    }
    return future_;
  }

  c10::intrusive_ptr<Future> runAsync(Stack& stack) {
    getOrCreateFuture();
    runImpl(stack);
    return future_;
  }

  void run(Stack& stack) {
    if (runImpl(stack)) {
      future_->wait();

      auto num_outputs = frames.front().function->n_outputs;
      if (num_outputs == 1) {
        push(stack, future_->value());
      } else {
        auto tuple = future_->value().toTuple();
        for (const IValue& value : tuple->elements()) {
          push(stack, value);
        }
      }
    }
  }
};

std::ostream& operator<<(std::ostream& out, const Code& code) {
  out << *code.pImpl->graph_ << "\n";
  code.pImpl->dump(out);
  return out;
}

Code::Code(const std::shared_ptr<Graph>& graph) : pImpl(new CodeImpl(graph)) {}
Code::~Code() = default;

const std::vector<GraphExecutor*>& Code::grad_executors() {
  return pImpl->grad_executors();
}

size_t Code::num_inputs() const {
  return pImpl->n_inputs;
}

size_t Code::num_outputs() const {
  return pImpl->n_outputs;
}

InterpreterState::InterpreterState(const Code& code)
    : pImpl(c10::make_intrusive<InterpreterStateImpl>(code)) {}
InterpreterState::~InterpreterState() = default;

void InterpreterState::run(Stack& stack) {
  static_cast<InterpreterStateImpl*>(pImpl.get())->run(stack);
}

c10::intrusive_ptr<Future> InterpreterState::runAsync(Stack& stack) {
  return static_cast<InterpreterStateImpl*>(pImpl.get())->runAsync(stack);
}

c10::intrusive_ptr<Future> InterpreterState::getFuture() {
  return static_cast<InterpreterStateImpl*>(pImpl.get())->getOrCreateFuture();
}

InterpreterState::InterpreterState(
    c10::intrusive_ptr<c10::intrusive_ptr_target> pImpl_)
    : pImpl(std::move(pImpl_)) {}

void InterpreterContinuation::operator()() {
  autograd::AutoGradMode grad_mode(grad_mode_enabled);
  state.runAsync(stack);
}
} // namespace jit
} // namespace torch<|MERGE_RESOLUTION|>--- conflicted
+++ resolved
@@ -642,23 +642,11 @@
 
   void emitBailOut(Node* node) {
     auto jf_index = emitGuard(node);
-    auto unoptimized_graph = node->inputs()
-                                 .at(0)
-                                 ->type()
-                                 ->expect<FunctionType>()
-                                 ->function()
-                                 ->graph();
+    auto unoptimized_graph = node->inputs().at(0)->node()->g(attr::Subgraph);
     // note, guaded input is already loaded onto the stack
     // for GUARD instruction
     emitLoadInputs(node->inputs().slice(2));
     insertInstruction(TAIL_CALL, function_table_.size());
-<<<<<<< HEAD
-
-    auto func = torch::make_unique<Function>(
-        "bailout", /*optimize=*/true, node->g(attr::Subgraph), nullptr);
-    function_table_.emplace_back(func.get());
-    bailout_functions_.emplace_back(std::move(func));
-=======
     TORCH_INTERNAL_ASSERT(node->kind() == prim::BailOut);
     auto bailout_index = node->i(attr::index);
     TORCH_INTERNAL_ASSERT(bailout_index >= 0);
@@ -669,10 +657,10 @@
     };
 
     auto empty_graph = std::make_shared<Graph>();
-    auto func = std::make_shared<Function>(
+    auto func = torch::make_unique<Function>(
         "bailout", /*optimize=*/true, empty_graph, build_bailout_graph);
-    function_table_.emplace_back(func);
->>>>>>> 1d705b4b
+    function_table_.emplace_back(func.get());
+    bailout_functions_.emplace_back(std::move(func));
     createBailoutBlock(jf_index);
   }
 
