#include "import_source.h"

#include <ATen/core/qualified_name.h>
#include <torch/csrc/jit/export.h>
#include <torch/csrc/jit/script/parser.h>
#include <torch/csrc/jit/script/resolver.h>
#include <torch/csrc/jit/script/script_type_parser.h>

namespace torch {
namespace jit {
namespace script {

struct OpsValue : public SugaredValue {
  OpsValue(size_t version) : version_(version) {}
  std::string kind() const override {
    return "ops";
  }
  std::shared_ptr<SugaredValue> attr(
      const SourceRange& loc,
      Function& m,
      const std::string& field) override {
    return std::make_shared<BuiltinModule>(field, version_);
  }
  size_t version_;
};

struct ConstantValue : public SugaredValue {
  ConstantValue(IValue value) : value_(std::move(value)) {}
  IValue value_;
  std::string kind() const override {
    return "constant";
  }
  Value* asValue(const SourceRange& loc, Function& m) override {
    return m.graph()->insertConstant(value_);
  }
};

// Represents nested class namespaces, like `foo.bar.Baz`.
// Right now these namespaces can only contain other namespaces or a class type.
struct TORCH_API ClassNamespaceValue : public SugaredValue {
  /**
   * @param  name  The fully qualified path, which can resolve either to a
   *               namespace or a class value.
   * @param  cu    The compilation unit to search for classes in
   */
  explicit ClassNamespaceValue(
      c10::QualifiedName name,
      const CompilationUnit& cu)
      : basename_(std::move(name)), cu_(cu) {}

  std::shared_ptr<SugaredValue> attr(
      const SourceRange& loc,
      Function& m,
      const std::string& name) override {
    auto fullName = c10::QualifiedName(basename_, name);
    if (auto serializable_type = cu_.get_type(fullName)) {
      if (auto classType = serializable_type->cast<ClassType>()) {
        return std::make_shared<ClassValue>(classType);
      } else if (auto tupleType = serializable_type->cast<TupleType>()) {
        return std::make_shared<NamedTupleConstructor>(tupleType);
      }
    }

    return std::make_shared<ClassNamespaceValue>(std::move(fullName), cu_);
  }
  std::string kind() const override {
    return "Class Namespace";
  }

 private:
  c10::QualifiedName basename_;
  const CompilationUnit& cu_;
};

// This value maps attributes CONSTANTS.c0 CONSTANTS.c1 to entries
// in the 'constants' vector. This table is will be stored in a container format
// and given to the import_method when restoring the code.
struct ConstantTableValue : public SugaredValue {
  ConstantTableValue(ArrayRef<at::Tensor> constants) : constants_(constants) {}
  std::string kind() const override {
    return "CONSTANTS";
  }
  // select an attribute on it, e.g. `this.field`
  std::shared_ptr<SugaredValue> attr(
      const SourceRange& loc,
      Function& m,
      const std::string& field) override {
    const char* field_s = field.c_str();
    char* end;
    int64_t offset = std::strtoll(field_s + 1, &end, 10);
    if (field.size() < 2 || *end != 0)
      throw ErrorReport(loc) << "invalid constant specifier: " << field;
    if (offset < 0 || size_t(offset) >= constants_.size()) {
      throw ErrorReport(loc) << "constant index " << offset
                             << " is out of bounds (constant table has "
                             << constants_.size() << " entries).";
    }
    Value* value = m.graph()->insertConstant(constants_[offset], nullptr, loc);
    return std::make_shared<SimpleValue>(value);
  }

 private:
  ArrayRef<at::Tensor> constants_;
};

// A resolver that doesn't rely on Python, and understands references to model
// constants.
struct SourceResolver : public Resolver {
  explicit SourceResolver(
      std::shared_ptr<CompilationUnit> cu,
      size_t version,
      const std::vector<at::Tensor>& constant_table)
      : cu_(cu) {
    env_ = {
        {"torch", std::make_shared<BuiltinModule>("aten", version)},
        {"ops", std::make_shared<OpsValue>(version)},
        // Constants present in the model. Used to resolve "CONSTANTS.n" to the
        // actual value
        {"CONSTANTS", std::make_shared<ConstantTableValue>(constant_table)},
        {"fork", std::make_shared<ForkValue>()},
        {"annotate", std::make_shared<AnnotateValue>()},
        {"uninitialized", std::make_shared<UninitializedValue>()},
        {"inf",
         std::make_shared<ConstantValue>(
             std::numeric_limits<double>::infinity())},
        {"nan",
         std::make_shared<ConstantValue>(
             std::numeric_limits<double>::quiet_NaN())},
    };
  }

  std::shared_ptr<SugaredValue> resolveValue(
      const std::string& name,
      Function& m,
      const SourceRange& loc) const override {
    auto it = env_.find(name);
    if (it != env_.end()) {
      return it->second;
    }

    if (name == "__torch__") {
      return std::make_shared<ClassNamespaceValue>(
          c10::QualifiedName(name), *cu_);
    }
    return nullptr;
  }

  TypePtr resolveType(const std::string& name, const SourceRange& loc) const override {
    return cu_->get_type(c10::QualifiedName(name));
  }

 private:
  // Compilation unit to look classes up in
  std::shared_ptr<CompilationUnit> cu_;
  std::unordered_map<std::string, std::shared_ptr<SugaredValue>> env_;
};

struct SourceImporter {
  SourceImporter(
      const std::shared_ptr<CompilationUnit> cu,
      const std::shared_ptr<Source>& src,
      const std::vector<at::Tensor>& constant_table,
      const std::function<void(const std::string&)>& import_callback)
      : p_(src),
        cu_(cu),
        import_callback_(import_callback),
        constant_table_(constant_table) {
    version_ = parseVersionNumber();
    resolver_ =
        std::make_shared<SourceResolver>(cu_, version_, constant_table_);
  }

  void checkVersionNumber() {
    // note: this cannot be called in the constructor because it may throw
    if (version_ > CURRENT_OP_VERSION_SET) {
      throw ErrorReport(p_.lexer().cur().range)
          << "Attempting to load a script generated from a newer version of PyTorch. Maximum supported TorchScript version is "
          << CURRENT_OP_VERSION_SET
          << " but the script being loaded is version " << version_ << ".";
    }
  }

  void importLibs(std::shared_ptr<CompilationUnit> owner, const std::string& class_qualifier) {
    checkVersionNumber();
    auto& L = p_.lexer();

    while (L.cur().kind != TK_EOF) {
      parseImportsAndDoCallback();

      auto parsed_treeref = p_.parseClassLike();
      if (parsed_treeref->kind() == TK_CLASS_DEF) {
        auto class_def = ClassDef(parsed_treeref);
        const auto qualified_classname = QualifiedName(
            QualifiedName(class_qualifier), class_def.name().name());

        std::vector<Def> definitions;
        std::vector<ResolverPtr> resolvers;
        for (const auto& method_def : class_def.defs()) {
          definitions.emplace_back(method_def);
          resolvers.emplace_back(resolver_);
        }

        auto class_type =
            ClassType::create(c10::QualifiedName(qualified_classname), owner);
        owner->register_class(class_type);
        const auto self = SimpleSelf(class_type);
<<<<<<< HEAD
        owner->define(names, definitions, resolvers, &self);
=======
        cu->define(qualified_classname, definitions, resolvers, &self);
>>>>>>> bd7035a8
      } else if (parsed_treeref->kind() == TK_NAMED_TUPLE_DEF) {
        auto named_tuple_def = NamedTupleDef(parsed_treeref);

        auto qualified_name = c10::QualifiedName(
            class_qualifier + "." + named_tuple_def.name().name());

        std::vector<std::string> field_names;
        std::vector<TypePtr> field_types;

        for (const auto& name_ident : named_tuple_def.fields()) {
          field_names.push_back(name_ident.name());
        }

        ScriptTypeParser type_parser(resolver_);
        for (const auto& maybe_type_expr : named_tuple_def.type_exprs()) {
          if (maybe_type_expr.present()) {
            field_types.push_back(
                type_parser.parseTypeFromExpr(maybe_type_expr.get()));
          } else {
            field_types.push_back(TensorType::get());
          }
        }

        auto tt = TupleType::create(
            field_types,
            qualified_name,
            TupleType::namedTupleSchemaFromNamesAndTypes(qualified_name, field_names, field_types));
        owner->register_class(tt);
      } else {
        TORCH_INTERNAL_ASSERT(
            false,
            "Got an unrecognized type from "
            "parseClassLike");
      }
    }
  }

  void importFunctions(
      const c10::optional<c10::QualifiedName>& prefix,
      const Self* self) {
    checkVersionNumber();
    parseImportsAndDoCallback();

    std::vector<Def> definitions;
    std::vector<ResolverPtr> resolvers;
    while (p_.lexer().cur().kind != TK_EOF) {
      auto def = Def(p_.parseFunction(/*is_method=*/bool(self)));
      definitions.emplace_back(def);
      resolvers.emplace_back(resolver_);
    }
<<<<<<< HEAD
    cu_->define(names, definitions, resolvers, self);
=======
    cu.define(prefix, definitions, resolvers, self);
>>>>>>> bd7035a8
  }

  size_t parseVersionNumber() {
    auto& L = p_.lexer();
    auto range = L.cur().range;
    auto name = L.expect(TK_IDENT).text();
    L.expect('=');
    std::string version_text = L.expect(TK_NUMBER).text();
    L.expect(TK_NEWLINE);
    auto version = Const::create(L.cur().range, version_text);
    if (name != "op_version_set")
      throw ErrorReport(range) << "expected an assignment to op_version_set";
    if (!version.isIntegral())
      throw ErrorReport(range)
          << "expected an integral version but found " << version.text();
    return size_t(version.asIntegral());
  }

  void parseImportsAndDoCallback() {
    // Gather all imports
    auto& L = p_.lexer();
    std::vector<std::string> imports;
    while (L.nextIf(TK_IMPORT)) {
      std::ostringstream s;
      while (L.cur().kind != TK_NEWLINE) {
        s << L.cur().text();
        L.next();
      }
      L.expect(TK_NEWLINE);
      const auto str = s.str();
      AT_ASSERT(!str.empty());
      imports.push_back(str);
    }

    // Call the callback to actually compile them
    for (const auto& import : imports) {
      if (import_callback_) {
        import_callback_(import);
      }
    }
  }

 private:
  Parser p_;
  size_t version_;
  std::shared_ptr<CompilationUnit> cu_;
  const std::function<void(const std::string&)>& import_callback_;
  const std::vector<at::Tensor>& constant_table_;
  std::shared_ptr<SourceResolver> resolver_;
};

void import_functions(
    const c10::optional<c10::QualifiedName>& prefix,
    std::shared_ptr<CompilationUnit> cu,
    const std::shared_ptr<Source>& src,
    const std::vector<at::Tensor>& constant_table,
    const Self* self,
    const std::function<void(const std::string&)>& import_callback) {
  SourceImporter importer(cu, src, constant_table, import_callback);
  importer.importFunctions(prefix, self);
}

void import_methods(
    const Module& mod,
    const std::shared_ptr<Source>& src,
    const std::vector<at::Tensor>& constant_table,
    const std::function<void(const std::string&)>& import_callback) {

  auto self = SimpleSelf(mod.type());
  import_functions(
      mod.name(),
      mod.class_compilation_unit(),
      src,
      constant_table,
      &self,
      import_callback);
}

void import_libs(
    std::shared_ptr<CompilationUnit> cu,
    const std::string& class_qualifier,
    const std::shared_ptr<Source>& src,
    const std::vector<at::Tensor>& constant_table,
    const std::function<void(const std::string&)>& import_callback) {
  SourceImporter importer(cu, src, constant_table, import_callback);
  importer.importLibs(cu, class_qualifier);
}

} // namespace script
} // namespace jit
} // namespace torch<|MERGE_RESOLUTION|>--- conflicted
+++ resolved
@@ -204,11 +204,7 @@
             ClassType::create(c10::QualifiedName(qualified_classname), owner);
         owner->register_class(class_type);
         const auto self = SimpleSelf(class_type);
-<<<<<<< HEAD
-        owner->define(names, definitions, resolvers, &self);
-=======
-        cu->define(qualified_classname, definitions, resolvers, &self);
->>>>>>> bd7035a8
+        owner->define(qualified_classname, definitions, resolvers, &self);
       } else if (parsed_treeref->kind() == TK_NAMED_TUPLE_DEF) {
         auto named_tuple_def = NamedTupleDef(parsed_treeref);
 
@@ -259,11 +255,7 @@
       definitions.emplace_back(def);
       resolvers.emplace_back(resolver_);
     }
-<<<<<<< HEAD
-    cu_->define(names, definitions, resolvers, self);
-=======
-    cu.define(prefix, definitions, resolvers, self);
->>>>>>> bd7035a8
+    cu_->define(prefix, definitions, resolvers, self);
   }
 
   size_t parseVersionNumber() {
