#include <torch/csrc/jit/script/init.h>

#include <torch/csrc/Device.h>
#include <torch/csrc/jit/import.h>
#include <torch/csrc/jit/script/compiler.h>
#include <torch/csrc/jit/script/module.h>
#include <torch/csrc/jit/script/module_python.h>
#include <torch/csrc/jit/script/python_sugared_value.h>
#include <torch/csrc/jit/script/sugared_value.h>
#include <torch/csrc/jit/testing/file_check.h>

#include <torch/csrc/jit/constants.h>
#include <torch/csrc/jit/graph_executor.h>
#include <torch/csrc/jit/hooks_for_testing.h>
#include <torch/csrc/jit/import_source.h>
#include <torch/csrc/jit/irparser.h>
#include <torch/csrc/jit/passes/python_print.h>
#include <torch/csrc/jit/pybind_utils.h>
#include <torch/csrc/jit/python_tracer.h>
#include <torch/csrc/jit/script/logging.h>
#include <torch/csrc/jit/script/parser.h>
#include <torch/csrc/jit/tracer.h>

#include <torch/csrc/api/include/torch/ordered_dict.h>

#include <ATen/ATen.h>
#include <ATen/core/function_schema.h>
#include <ATen/core/qualified_name.h>

#include <pybind11/functional.h>
#include <pybind11/pybind11.h>
#include <pybind11/stl.h>
#include <pybind11/stl_bind.h>
#include <chrono>
#include <cstddef>
#include <memory>
#include <sstream>
#include <string>
#include <tuple>
#include <utility>
#include <vector>

PYBIND11_MAKE_OPAQUE(torch::jit::script::ExtraFilesMap);

namespace torch {
namespace jit {
namespace script {

using ::c10::Argument;
using ::c10::FunctionSchema;

using ResolutionCallback = std::function<py::function(std::string)>;
using FunctionDefaults = std::unordered_map<std::string, py::object>;

namespace {

// A resolver that will inspect the outer Python scope to find `name`.
struct PythonResolver : public Resolver {
  explicit PythonResolver(ResolutionCallback rcb) : rcb_(std::move(rcb)) {}

  /**
   * While compiling classes, the class type we're compiling will not be
   * available in Python, since we haven't finished defining the class yet. So
   * in order to make the class type available to its own methods, we need to
   * explicitly resolve it.
   *
   * @param rcb Python function to resolve a name to its Python object in the
   *            enclosing scope
   * @param classname The unqualified classname of the class currently being
   *                  compiled.
   * @param classType The class's type.
   */
  explicit PythonResolver(
      ResolutionCallback rcb,
      std::string classname,
      ClassTypePtr classType)
      : rcb_(std::move(rcb)),
        classname_(std::move(classname)),
        classType_(std::move(classType)) {}

  std::shared_ptr<SugaredValue> resolveValue(
      const std::string& name,
      Function& m,
      const SourceRange& loc) const override {
    AutoGIL ag;
    py::object obj = rcb_(name);
    if (obj.is(py::none())) {
      return nullptr;
    }
    return toSugaredValue(obj, m, loc);
  }

  static bool isNamedTupleClass(py::object obj) {
    auto tuple_type = reinterpret_cast<PyObject*>(&PyTuple_Type);
    return PyObject_IsSubclass(obj.ptr(), tuple_type) &&
        py::hasattr(obj, "_fields");
  }

  TypePtr resolveType(const std::string& name) const override {
    if (classType_ && name == classname_) {
      return classType_;
    }
    AutoGIL ag;
    py::object obj = rcb_(name);
    if (obj.is(py::none())) {
      return nullptr;
    }
    py::bool_ isClass = py::module::import("inspect").attr("isclass")(obj);
    if (!py::cast<bool>(isClass)) {
      return nullptr;
    }

    if (isNamedTupleClass(obj)) {
      py::object props = py::module::import("torch.jit")
                             .attr("_get_named_tuple_properties")(obj);
      std::string unqualName;
      std::vector<std::string> fields;
      std::vector<TypePtr> annotations;
      std::tie(unqualName, fields, annotations) = py::cast<
          std::tuple<std::string, decltype(fields), decltype(annotations)>>(
          props);

      return TupleType::create(annotations, fields, unqualName);
    }

    py::str qualifiedName =
        py::module::import("torch.jit").attr("_qualified_name")(obj);

    return CompilationUnit::_get_python_cu().get_class(
        c10::QualifiedName(qualifiedName));
  }

 private:
  ResolutionCallback rcb_;
  std::string classname_;
  ClassTypePtr classType_;
};

std::shared_ptr<PythonResolver> pythonResolver(ResolutionCallback rcb) {
  return std::make_shared<PythonResolver>(rcb);
}
std::shared_ptr<PythonResolver> pythonResolver(
    ResolutionCallback rcb,
    std::string classname,
    ClassTypePtr classType) {
  return std::make_shared<PythonResolver>(
      rcb, std::move(classname), std::move(classType));
}
} // namespace

FunctionSchema getSchemaWithNameAndDefaults(
    const SourceRange& range,
    const FunctionSchema& schema,
    const at::optional<std::string>& new_name,
    const FunctionDefaults& default_args) {
  std::vector<Argument> new_args;
  for (auto& arg : schema.arguments()) {
    auto it = default_args.find(arg.name());
    if (it != default_args.end()) {
      try {
        IValue value;
        auto n = arg.N();
        auto list_type = arg.type()->cast<ListType>();
        if (n && *n > 0 && list_type) {
          // BroadcastingList, allow default values T for arg types List[T]
          value = toIValue(it->second, list_type->getElementType());
        } else {
          value = toIValue(it->second, arg.type());
        }
        new_args.emplace_back(
            arg.name(), arg.type(), arg.N(), value, arg.kwarg_only());
      } catch (py::cast_error& e) {
        throw ErrorReport(range)
            << "Expected a default value of type " << arg.type()->python_str()
            << " on parameter \"" << arg.name() << "\"";
      }
    } else {
      new_args.push_back(arg);
    }
  }

  return FunctionSchema(
      new_name.value_or(schema.name()),
      schema.overload_name(),
      new_args,
      schema.returns(),
      schema.is_vararg(),
      schema.is_varret());
}

static Self moduleSelf(
    const std::shared_ptr<Module>& m,
    const py::object& py_m) {
  return [m, py_m](Value* v) {
    v->setType(m->module_object()->type());
    return std::make_shared<ModuleValue>(v, m, py_m);
  };
}

static TypePtr getTensorType(
    const at::Tensor& t,
    const TypeKind type_kind) {
  switch (type_kind) {
    case TypeKind::DimensionedTensorType:
      return DimensionedTensorType::create(t);
    case TypeKind::CompleteTensorType: {
      auto scalar_type = t.scalar_type();
      auto sizes = t.sizes();
      return CompleteTensorType::create(scalar_type, at::kCPU, sizes);
    }
    default:
      throw std::runtime_error(
          "Attempted to call getTensorType for type kind other than DimensionedTensorType or CompleteTensorType.");
  }
}

static TupleTypePtr getTupleTensorType(
    const Stack::const_iterator& s_iter,
    const Stack::const_iterator& s_iter_end,
    const TypePtr& tupleType,
    const TypeKind type_kind) {
  AT_ASSERT(tupleType->kind() == TupleType::Kind);
  AT_ASSERT(s_iter != s_iter_end);

  std::vector<TypePtr> types;
  for (const auto& subType : tupleType->containedTypes()) {
    if (subType->kind() == TupleType::Kind) {
      types.push_back(getTupleTensorType(s_iter+1, s_iter_end, subType, type_kind));
    } else {
      types.push_back(getTensorType(s_iter->toTensor(), type_kind));
    }
  }
  return TupleType::create(types);
}

static void setInputTensorTypes(
    Graph& g,
    const Stack& stack,
    const TypeKind type_kind = TypeKind::DimensionedTensorType) {
  at::ArrayRef<Value*> input_values = g.inputs();
  auto s_iter = stack.begin();
  for (auto v : input_values) {
    AT_ASSERT(s_iter != stack.end());
    if (v->type()->kind() == TupleType::Kind) {
      AT_ASSERT(v->node()->kind() == prim::Param);
      v->setType(
          getTupleTensorType(s_iter, stack.end(), v->type(), type_kind));
    } else {
      v->setType(getTensorType(s_iter->toTensor(), type_kind));
      s_iter++;
    }
  }
}

static std::shared_ptr<Graph> _propagate_shapes(
    Graph& graph,
    std::vector<at::Tensor> inputs,
    bool with_grad = false) {
  Stack stack(inputs.begin(), inputs.end());
  auto retval = graph.copy();
  setInputTensorTypes(*retval, stack);
  PropagateInputShapes(retval);
  return retval;
}

static std::shared_ptr<Graph> _propagate_and_assign_input_shapes(
    Graph& graph,
    const std::vector<at::Tensor>& inputs,
    bool with_grad = false,
    bool propagate = true) {
  auto retval = graph.copy();
  if (propagate) {
    setInputTensorTypes(*retval, fmap<IValue>(inputs), TypeKind::DimensionedTensorType);
    PropagateInputShapes(retval);
  }
  setInputTensorTypes(*retval, fmap<IValue>(inputs), TypeKind::CompleteTensorType);

  return retval;
}

static std::shared_ptr<Graph> _assign_output_shapes(
    Graph& graph,
    std::vector<at::Tensor> outputs) {
  auto retval = graph.copy();
  AT_ASSERT(retval->outputs().size() == outputs.size());
  for (size_t i = 0; i < outputs.size(); ++i) {
    auto scalar_type = outputs[i].scalar_type();
    auto sizes = outputs[i].sizes();
    auto type =
        torch::jit::CompleteTensorType::create(scalar_type, at::kCPU, sizes);
    retval->outputs()[i]->setType(type);
  }
  return retval;
}

void addFunctionToModule(
    Module& module,
    const std::shared_ptr<Function>& func) {
  // Make a graph with a fake self argument
  auto graph = func->graph()->copy();
  auto v = graph->insertInput(0, "self");
  v->setType(module.module_object()->type());
  module.module_object()->type()->compilation_unit()->create_function(
      "forward", graph);
}

void initJitScriptBindings(PyObject* module) {
  auto m = py::handle(module).cast<py::module>();

  // STL containers are not mutable by default and hence we need to bind as
  // follows.
  py::bind_map<ExtraFilesMap>(m, "ExtraFilesMap");

  // torch.jit.ScriptModule is a subclass of this C++ object.
  // Methods here are prefixed with _ since they should not be
  // public.
  py::class_<Module, std::shared_ptr<Module>>(m, "ScriptModule")
      .def(py::init<std::string>())
      .def(
          "save",
          [](std::shared_ptr<Module> m,
             const std::string& filename,
             const ExtraFilesMap& _extra_files = ExtraFilesMap()) {
            m->save(filename, _extra_files);
          },
          py::arg("filename"),
          py::arg("_extra_files") = ExtraFilesMap())
      .def(
          "save_to_buffer",
          [](std::shared_ptr<Module> m,
             const ExtraFilesMap& _extra_files = ExtraFilesMap()) {
            std::ostringstream buf;
            m->save(buf, _extra_files);
            return py::bytes(buf.str());
          },
          py::arg("_extra_files") = ExtraFilesMap())
      .def("_set_optimized", &Module::set_optimized)
      .def(
          "_define",
          [](std::shared_ptr<Module> m,
             py::object py_m,
             const std::string& script,
             ResolutionCallback rcb) {
            c10::optional<Self> self;
            m->class_compilation_unit()->define(
                script, pythonResolver(rcb), moduleSelf(m, py_m));
            didFinishEmitModule(m);
          })
      .def(
          "_create_methods",
          [](std::shared_ptr<Module> m,
             py::object py_m,
             const std::vector<Def>& defs,
             const std::vector<ResolutionCallback>& rcbs,
             const std::vector<FunctionDefaults>& defaults) {
            std::vector<ResolverPtr> resolvers;
            resolvers.reserve(rcbs.size());
            for (auto& callback : rcbs) {
              resolvers.push_back(pythonResolver(callback));
            }
            m->class_compilation_unit()->define(
                defs, resolvers, moduleSelf(m, py_m));
            // Stitch in default arguments for each Def if provided
            auto defaults_it = defaults.begin();
            auto defs_it = defs.begin();
            while (defs_it != defs.end()) {
              auto& method = m->class_compilation_unit()->get_function(
                  (*defs_it).name().name());
              method.setSchema(getSchemaWithNameAndDefaults(
                  defs_it->range(),
                  method.getSchema(),
                  at::nullopt,
                  *defaults_it));
              ++defs_it;
              ++defaults_it;
            }
            didFinishEmitModule(m);
          })
      .def(
          "_get_method",
          [](Module& self, const std::string& name) -> Method {
            return self.get_method(name);
          },
          py::keep_alive<0, 1>())
      .def("_register_parameter", &Module::register_parameter)
      .def(
          "_get_functions",
          [](Module& self) {
<<<<<<< HEAD
            return self.class_compilation_unit().get_functions();
=======
            return self.class_compilation_unit()->get_functions();
>>>>>>> 5eb25c37
          })
      .def(
          "_register_attribute",
          [](Module& self, std::string name, TypePtr type, py::object value) {
            self.register_attribute(name, type, toIValue(value, type));
          })
      .def("_register_module", &Module::register_module)
      .def("_register_buffer", &Module::register_buffer)
      .def(
          "_set_attribute",
          [](Module& self, const std::string& name, py::object value) {
            auto attr = self.find_attribute(name);
            TORCH_CHECK(attr != nullptr, "Could not find attribute '", name, "'");
            auto ivalue = toIValue(value, attr->type());
            attr->setValue(ivalue);
          })
      .def("_set_parameter", &Module::set_parameter)
      .def("_get_parameter", &Module::get_parameter)
      .def("_get_buffer", &Module::get_buffer)
      .def("_get_attribute", &Module::get_attribute)
      .def("_get_module", &Module::get_module)
      .def(
          "_get_modules",
          [](Module& self) -> py::tuple {
            auto modules = self.get_modules();
            py::tuple result(modules.size());
            for (size_t i = 0; i < modules.size(); ++i) {
              auto& item = modules[i];
              result[i] = std::make_pair(item->field_name(), item);
            }
            return result;
          })
      .def(
          "_get_parameters",
          [](Module& self) -> py::tuple {
            auto parameters = self.get_parameters();
            py::tuple result(parameters.size());
            for (size_t i = 0; i < parameters.size(); ++i) {
              auto& p = parameters[i];
              py::tuple r(2);
              result[i] = std::make_tuple(
                  p.name(), autograd::as_variable_ref(p.value().toTensor()));
            }
            return result;
          })
      .def(
          "_get_attributes",
          [](Module& self) -> py::tuple {
            auto attributes = self.get_attributes();
            py::tuple result(attributes.size());
            for (size_t i = 0; i < attributes.size(); ++i) {
              auto& buffer = attributes[i];
              py::tuple r(3);
              IValue v = buffer.value();
              result[i] = std::make_tuple(
                  buffer.name(), buffer.type(), toPyObject(std::move(v)));
            }
            return result;
          })
      .def(
          "_has_attribute",
          [](Module& self, const std::string& name) -> bool {
            return self.find_attribute(name);
          })
      .def(
          "_has_parameter",
          [](Module& self, const std::string& name) -> bool {
            return self.find_parameter(name);
          })
      .def(
          "_has_buffer",
          [](Module& self, const std::string& name) -> bool {
            return self.find_buffer(name);
          })
      .def(
          "_has_module",
          [](Module& self, const std::string& name) {
            return bool(self.find_module(name));
          })
      .def(
          "_has_method",
          [](Module& self, const std::string& name) {
            return bool(self.find_method(name));
          })
      .def(
          "_method_names",
          [](Module& self) {
            return fmap(self.get_methods(), [](const Method& method) {
              return method.name();
            });
          })
      .def(
          "_create_method_from_trace",
          [](std::shared_ptr<Module> self,
             const std::string& name,
             py::function func,
             py::tuple input_tuple,
             py::function var_lookup_fn,
             bool force_outplace) {
            // prereq: Module's buffers and parameters are unique
            // this was ensured in python before calling this function
            auto typed_inputs = toTypedStack(input_tuple);
            auto graph = tracer::createGraphByTracing(
                func, typed_inputs, var_lookup_fn, force_outplace, self);
            self->module_object()->type()->compilation_unit()->create_function(
                name, graph);
            didFinishEmitModule(self);
          })
      .def(
          "get_debug_state",
          [](Module& self) {
            if (auto m = self.find_method("forward")) {
              return m->get_executor().getDebugState();
            }
            throw std::runtime_error(
                "Attempted to call get_debug_state on a Module without a compiled forward()");
          })
      .def_property_readonly(
          "code",
          [](Module& self) {
            std::ostringstream ss;
            std::vector<at::Tensor> tensors;
            std::vector<ClassTypePtr> classes;
            PythonPrint(
                ss,
                *self.class_compilation_unit(),
                true,
                tensors,
                classes,
                false);
            return ss.str();
          })
      .def("apply", &Module::apply)
      .def("_copy_into", &Module::copy_into)
      .def(
          "clone_method",
          [](std::shared_ptr<Module> m,
             std::shared_ptr<Module> orig,
             const std::string& name) { m->clone_method(*orig, name); });

  py::class_<CompilationUnit, std::shared_ptr<CompilationUnit>>(
      m, "CompilationUnit")
      .def(py::init<>())
      .def("find_function", &CompilationUnit::find_function)
      .def("set_optimized", &CompilationUnit::set_optimized)
      .def(
          "define",
          [](CompilationUnit& cu,
             const std::string& src,
             ResolutionCallback rcb) {
            cu.define(src, pythonResolver(rcb), nullptr);
          });

  py::class_<Function, std::shared_ptr<Function>>(
      m, "Function", py::dynamic_attr())
      .def(
          "__call__",
          [](py::args args, py::kwargs kwargs) {
            // see: [pybind11 varargs]
            Function& callee = py::cast<Function&>(args[0]);
            bool tracing = tracer::isTracing();
            if (tracing) {
              tracer::getTracingState()->graph->push_scope(callee.name());
            }
            py::object result = invokeScriptFunctionFromPython(
                callee, tuple_slice(std::move(args), 1), std::move(kwargs));
            if (tracing) {
              tracer::getTracingState()->graph->pop_scope();
            }
            return result;
          })
      .def(
          "save",
          [](std::shared_ptr<Function> self,
             const std::string& filename,
             const ExtraFilesMap& _extra_files = ExtraFilesMap()) {
            Module module;
            addFunctionToModule(module, self);
            module.save(filename, _extra_files);
          },
          py::arg("filename"),
          py::arg("_extra_files") = ExtraFilesMap())
      .def(
          "save_to_buffer",
          [](std::shared_ptr<Function> self,
             const ExtraFilesMap& _extra_files = ExtraFilesMap()) {
            std::ostringstream buf;
            Module module;
            addFunctionToModule(module, self);
            return py::bytes(buf.str());
          },
          py::arg("_extra_files") = ExtraFilesMap())
      .def_property_readonly("graph", &Function::graph)
      .def_property_readonly("schema", &Function::getSchema)
      .def_property_readonly(
          "code",
          [](Function& self) {
            std::ostringstream ss;
            std::vector<at::Tensor> tensors;
            std::vector<ClassTypePtr> classes;
            PythonPrint(ss, self, false, tensors, classes, false);
            return ss.str();
          })
      .def(
          "get_debug_state",
          [](Function& self) { return self.get_executor().getDebugState(); })
      .def_property_readonly("name", &Function::name);

  py::class_<Method>(m, "ScriptMethod", py::dynamic_attr())
      .def(
          "__call__",
          [](py::args args, py::kwargs kwargs) {
            // see: [pybind11 varargs]
            Method& method = py::cast<Method&>(args[0]);
            return invokeScriptMethodFromPython(
                method, tuple_slice(std::move(args), 1), std::move(kwargs));
          })
      .def_property_readonly("graph", &Method::graph)
      .def("_lowered_graph", &Method::_lowered_graph)
      .def_property_readonly(
          "schema", [](Method& m) { return m.function().getSchema(); })
      .def_property_readonly("name", &Method::name)
      .def_property_readonly("code", [](Method& self) {
        std::ostringstream ss;
        std::vector<at::Tensor> tensors;
        std::vector<ClassTypePtr> classes;
        PythonPrint(ss, self.function(), true, tensors, classes, false);
        return ss.str();
      });
  m.def(
      "_jit_recursive_script",
      []() { return getRecursiveScriptMode(); });
  m.def(
      "_jit_recursive_script",
      [](bool recurse) { getRecursiveScriptMode() = recurse; });
  m.def(
      "_jit_script_compile",
      [](const Def& def, ResolutionCallback rcb, FunctionDefaults defaults) {
        C10_LOG_API_USAGE_ONCE("torch.script.compile");
        CompilationUnit cu;

        cu.define({def}, {pythonResolver(rcb)}, nullptr);
        std::shared_ptr<Function> defined = cu.get_functions().at(0);
        defined->setSchema(getSchemaWithNameAndDefaults(
            def.range(), defined->getSchema(), def.name().name(), defaults));
        didFinishEmitFunction(defined);
        return defined;
      });

  m.def(
      "_create_function_from_trace",
      [](std::string name,
         py::function func,
         py::tuple input_tuple,
         py::function var_lookup_fn,
         bool force_outplace) {
        auto typed_inputs = toTypedStack(input_tuple);
        auto graph = tracer::createGraphByTracing(
            func, typed_inputs, var_lookup_fn, force_outplace);
        CompilationUnit cu;
        auto result = cu.create_function(std::move(name), std::move(graph));
        didFinishEmitFunction(result);
        return result;
      });

  m.def(
      "_jit_script_class_compile",
      [](const std::string& qualifiedName,
         const ClassDef& classDef,
         ResolutionCallback rcb) {
        C10_LOG_API_USAGE_ONCE("torch.script.class");
        auto cu = std::make_shared<CompilationUnit>();
        auto classType =
            ClassType::create(c10::QualifiedName(qualifiedName), cu);
        CompilationUnit::_get_python_cu().register_class(classType);
        std::vector<ResolverPtr> rcbs;
        std::vector<Def> methodDefs;
        for (const auto& def : classDef.defs()) {
          methodDefs.push_back(def);
          rcbs.push_back(
              pythonResolver(rcb, classDef.name().name(), classType));
        }
        cu->define(methodDefs, rcbs, simpleSelf(classType));
      });

  m.def("parse_type_comment", [](const std::string& comment) {
    Parser p(std::make_shared<Source>(comment));
    return Decl(p.parseTypeComment());
  });

  m.def("merge_type_from_type_comment", &mergeTypesFromTypeComment);
  m.def(
      "import_ir_module",
      [](ModuleLookup module_lookup,
         const std::string& filename,
         py::object map_location,
         ExtraFilesMap& extra_files) {
        c10::optional<at::Device> optional_device;
        if (!map_location.is(py::none())) {
          AT_ASSERT(THPDevice_Check(map_location.ptr()));
          optional_device =
              reinterpret_cast<THPDevice*>(map_location.ptr())->device;
        }
        import_ir_module(module_lookup, filename, optional_device, extra_files);
      });
  m.def(
      "import_ir_module_from_buffer",
      [](ModuleLookup module_lookup,
         const std::string& buffer,
         py::object map_location,
         ExtraFilesMap& extra_files) {
        std::istringstream in(buffer);
        c10::optional<at::Device> optional_device;
        if (!map_location.is(py::none())) {
          AT_ASSERT(THPDevice_Check(map_location.ptr()));
          optional_device =
              reinterpret_cast<THPDevice*>(map_location.ptr())->device;
        }
        import_ir_module(module_lookup, in, optional_device, extra_files);
      });

  m.def(
      "_jit_import_functions",
      [](CompilationUnit& cu,
         const std::string& src,
         const std::vector<at::Tensor>& constant_table,
         const Self& self) {
        import_functions(
            CompilationUnit::_get_python_cu_const(),
            cu,
            std::make_shared<Source>(src),
            constant_table,
            self,
            nullptr);
      });

  m.def("_jit_set_emit_hooks", setEmitHooks);
  m.def("_jit_clear_class_registry", CompilationUnit::_clear_python_cu);
  m.def(
      "_debug_set_autodiff_subgraph_inlining",
      debugSetAutodiffSubgraphInlining);
  m.def("_propagate_shapes", _propagate_shapes);
  m.def(
      "_propagate_and_assign_input_shapes",
      _propagate_and_assign_input_shapes);
  m.def(
      "_assign_output_shapes",
      _assign_output_shapes);
  m.def("_jit_python_print", [](py::object obj) {
    std::ostringstream ss;
    std::vector<at::Tensor> constants;
    std::vector<ClassTypePtr> classes;
    if (auto self = as_module(obj)) {
      PythonPrint(
          ss, *self->class_compilation_unit(), true, constants, classes, true);
    } else if (auto self = as_function(obj)) {
      PythonPrint(ss, *self, false, constants, classes, true);
    } else {
      auto& m = py::cast<Method&>(obj);
      PythonPrint(ss, m.function(), true, constants, classes, true);
    }
    return std::make_pair(ss.str(), std::move(constants));
  });
  m.def(
      "_last_executed_optimized_graph",
      []() { return lastExecutedOptimizedGraph(); },
      "Retrieve the optimized graph that was run the last time the graph executor ran on this thread");
  m.def(
      "_create_function_from_graph",
      [](const std::string& name, std::shared_ptr<Graph> graph) {
        return CompilationUnit().create_function(name, graph);
      });

  py::class_<testing::FileCheck>(m, "FileCheck")
      .def(py::init<>())
      .def("check", &testing::FileCheck::check)
      .def("check_not", &testing::FileCheck::check_not)
      .def("check_same", &testing::FileCheck::check_same)
      .def("check_next", &testing::FileCheck::check_next)
      .def("check_count", &testing::FileCheck::check_count)
      .def("check_dag", &testing::FileCheck::check_dag)
      .def("check_count", &testing::FileCheck::check_count)
      .def(
          "check_count",
          [](testing::FileCheck& f,
             const std::string& str,
             size_t count,
             bool exactly) { return f.check_count(str, count, exactly); },
          "Check Count",
          py::arg("str"),
          py::arg("count"),
          py::arg("exactly") = false)
      .def(
          "run",
          [](testing::FileCheck& f, const std::string& str) {
            return f.run(str);
          })
      .def(
          "run", [](testing::FileCheck& f, const Graph& g) { return f.run(g); })
      .def(
          "run",
          [](testing::FileCheck& f,
             const std::string& input,
             const std::string& output) { return f.run(input, output); },
          "Run",
          py::arg("checks_file"),
          py::arg("test_file"))
      .def(
          "run",
          [](testing::FileCheck& f, const std::string& input, const Graph& g) {
            return f.run(input, g);
          },
          "Run",
          py::arg("checks_file"),
          py::arg("graph"));

  m.def(
      "_logging_set_logger",
      [](logging::LoggerBase* logger) { return logging::setLogger(logger); },
      py::return_value_policy::reference);
  py::class_<logging::LoggerBase, std::shared_ptr<logging::LoggerBase>>(
      m, "LoggerBase");
  py::enum_<logging::LockingLogger::AggregationType>(m, "AggregationType")
      .value("SUM", logging::LockingLogger::AggregationType::SUM)
      .value("AVG", logging::LockingLogger::AggregationType::AVG)
      .export_values();
  py::class_<
      logging::LockingLogger,
      logging::LoggerBase,
      std::shared_ptr<logging::LockingLogger>>(m, "LockingLogger")
      .def(py::init<>())
      .def("set_aggregation_type", &logging::LockingLogger::setAggregationType)
      .def("get_counter_val", &logging::LockingLogger::getCounterValue);
  py::class_<
      logging::NoopLogger,
      logging::LoggerBase,
      std::shared_ptr<logging::NoopLogger>>(m, "NoopLogger")
      .def(py::init<>());
}
} // namespace script
} // namespace jit
} // namespace torch<|MERGE_RESOLUTION|>--- conflicted
+++ resolved
@@ -386,11 +386,7 @@
       .def(
           "_get_functions",
           [](Module& self) {
-<<<<<<< HEAD
-            return self.class_compilation_unit().get_functions();
-=======
             return self.class_compilation_unit()->get_functions();
->>>>>>> 5eb25c37
           })
       .def(
           "_register_attribute",
