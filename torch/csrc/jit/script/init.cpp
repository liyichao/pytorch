--- conflicted
+++ resolved
@@ -786,22 +786,10 @@
           [](std::shared_ptr<Module> m,
              py::object py_m,
              const std::string& script,
-<<<<<<< HEAD
              ResolutionCallback rcb) {
             c10::optional<Self> self;
             m->class_compilation_unit().define(
                 script, pythonResolver(rcb), moduleSelf(m, py_m));
-
-=======
-             ResolutionCallback rcb,
-             bool has_self) {
-            if (has_self) {
-              m->class_compilation_unit().define(
-                  script, pythonResolver(rcb), moduleSelf(m, py_m));
-            } else {
-              m->_define_lowered(script, pythonResolver(rcb));
-            }
->>>>>>> 41ab3ee2
             didFinishEmitModule(m);
           })
       .def(
