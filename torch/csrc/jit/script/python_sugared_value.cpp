#include <torch/csrc/Dtype.h>
#include <torch/csrc/Layout.h>
#include <torch/csrc/jit/script/module_python.h>
#include <torch/csrc/jit/script/python_sugared_value.h>
#include <torch/csrc/jit/script/schema_matching.h>
#include <memory>
#include <sstream>
#include <string>
#include <tuple>
#include <vector>

#include <Python.h>

namespace torch {
namespace jit {
namespace script {

std::string typeString(py::handle h) {
  return py::str(h.get_type().attr("__name__"));
}

c10::optional<StrongFunctionPtr> as_function(const py::object& obj) {
  if (py::isinstance<StrongFunctionPtr>(obj)) {
    return py::cast<StrongFunctionPtr>(obj);
  }
  return c10::nullopt;
}

FunctionSchema PythonValue::getSchema(
    const size_t n_args,
    const size_t n_binders,
    const SourceRange& loc) {
  auto annotations = py::module::import("torch.jit.annotations");
  const auto fn_to_get_signature =
      moduleSelf_ ? py::getattr(self, "original_fn") : self;
  auto signature = annotations.attr("get_signature")(
      fn_to_get_signature, rcb ? *rcb : py::none(), loc);
  std::vector<Argument> args, rets;

  if (moduleSelf_) {
    args.push_back(Argument("self", moduleSelf_->type(), {}, {}, false));
  }
  // We may mutate this if we can determine the number of args from Python
  // introspection.
  size_t actual_n_args = moduleSelf_ ? n_args + 1 : n_args;
  if (!signature.is_none()) {
    std::vector<TypePtr> arg_types;
    TypePtr ret_type;
    std::tie(arg_types, ret_type) =
        py::cast<std::pair<std::vector<TypePtr>, TypePtr>>(signature);
    args.reserve(arg_types.size());
    size_t idx = 0; // Fake argument names by putting in the index
    for (auto& arg_type : arg_types) {
      args.push_back(
          Argument(std::to_string(idx++), std::move(arg_type), {}, {}, false));
    }
    rets.push_back(Argument("0", std::move(ret_type), {}, {}, false));
  } else {
    // Create a default signature using what information we have

    // First see if we can introspect the number of function parameters
    // irrespective of the presence of explicit type annotations
    auto num_params =
        annotations.attr("get_num_params")(fn_to_get_signature, loc);
    if (!num_params.is_none()) {
      // Return a signature with the correct number of params according to the
      // Python function. The error handling in call() will catch any mismatch
      // later.
      actual_n_args = py::cast<size_t>(num_params);
      if (moduleSelf_) {
        TORCH_INTERNAL_ASSERT(actual_n_args > 0);
        --actual_n_args;
      }
    }
    // Construct the default signature: all arguments and returns will be
    // DynamicType
    args.reserve(actual_n_args);
    for (size_t i = 0; i < actual_n_args; ++i) {
      args.push_back(
          Argument(std::to_string(i), TensorType::get(), {}, {}, false));
    }
    TypePtr ret_type = TensorType::get();
    if (n_binders == 0) {
      ret_type = NoneType::get();
    } else if (n_binders > 1) {
      std::vector<TypePtr> tuple_values(n_binders, ret_type);
      ret_type = TupleType::create(std::move(tuple_values));
    }
    rets.push_back(Argument("0", ret_type, {}, {}, false));
  }
  std::string name("");
  // Use the qualified name if possible
  if (py::hasattr(self, "__qualname__")) {
    name = py::str(py::getattr(self, "__qualname__"));
  } else if (py::hasattr(self, "__name__")) {
    name = py::str(py::getattr(self, "__name__"));
  }
  return FunctionSchema("", "", std::move(args), std::move(rets));
}

std::shared_ptr<SugaredValue> PythonValue::call(
    const SourceRange& loc,
    Function& m,
    at::ArrayRef<NamedValue> inputs_,
    at::ArrayRef<NamedValue> attributes,
    size_t n_binders) {
  std::vector<NamedValue> inputsWithSelf;
  if (moduleSelf_) {
    inputsWithSelf.push_back(NamedValue("self", moduleSelf_));
  }
  inputsWithSelf.insert(inputsWithSelf.end(), inputs_.begin(), inputs_.end());
  inputs_ = inputsWithSelf;

  auto schema = getSchema(inputs_.size(), n_binders, loc);
  auto inputs = toValues(*m.graph(), inputs_);
  std::stringstream failure_messages;
  c10::optional<MatchedSchema> matched_schema = tryMatchSchema(
      schema,
      loc,
      *m.graph(),
      c10::nullopt,
      inputs_,
      attributes,
      &failure_messages,
      /*conv_tensor_to_num*/ true);
  if (!matched_schema)
    throw ErrorReport(loc) << failure_messages.str();

  // If if a function is marked as dropped,
  // we throw an exception if it is invoked.
  if (py::cast<bool>(py::module::import("torch._jit_internal")
                         .attr("should_drop")(self))) {
    auto g = m.graph();
    auto err_msg = insertConstant(
        *g,
        IValue(
            "This Python function is annotated to be ignored and cannot be run"));
    g->insert(prim::RaiseException, {err_msg}, {}, loc);
    return std::make_shared<SimpleValue>(
        g->insertNode(
             g->createUninitialized(matched_schema->return_types.at(0)))
            ->output());
  }

  // Release the function object so we can wrap it in a PythonOp
  py::object func = self;
  std::string cconv(inputs.size(), 'd');
  Node* new_node = m.graph()->insertNode(
      m.graph()->createPythonOp(THPObjectPtr(func.release().ptr()), cconv, {}));

  new_node->setSourceRange(loc);
  for (auto& i : matched_schema->inputs)
    new_node->addInput(i);

  Value* output =
      new_node->addOutput()->setType(matched_schema->return_types.at(0));
  return std::make_shared<SimpleValue>(output);
}

std::string PythonValue::kind() const {
  std::stringstream ss;
  ss << "python value of type '" << typeString(self) << "'";
  return ss.str();
}

std::vector<std::shared_ptr<SugaredValue>> PythonValue::asTuple(
    const SourceRange& loc,
    Function& m,
    const c10::optional<size_t>& size_hint) {
  const std::string type_str = typeString(self);
  std::stringstream ss;
  ss << kind() << " cannot be used as a tuple";
  checkForAddToConstantsError(ss);
  throw ErrorReport(loc) << ss.str();
}

std::shared_ptr<SugaredValue> PythonValue::attr(
    const SourceRange& loc,
    Function& m,
    const std::string& field) {
  const std::string type_str = typeString(self);
  std::stringstream ss;
  ss << "attribute lookup is not defined on " << kind();
  checkForAddToConstantsError(ss);
  throw ErrorReport(loc) << ss.str();
}

py::object PythonValue::getattr(
    const SourceRange& loc,
    const std::string& name) {
  try {
    return py::getattr(self, name.c_str());
  } catch (py::error_already_set& e) {
    throw ErrorReport(loc) << "object has no attribute " << name;
  }
}

void PythonValue::checkForAddToConstantsError(std::stringstream& ss) {
  auto nn = py::module::import("torch.nn");
  if (py::isinstance(self, nn.attr("ModuleList")) ||
      py::isinstance(self, nn.attr("Sequential"))) {
    ss << ". Did you forget to add it to __constants__? ";
  }
}

std::shared_ptr<SugaredValue> PythonModuleValue::attr(
    const SourceRange& loc,
    Function& m,
    const std::string& field) {
  py::object member = getattr(loc, field);
  // note: is_constant = true because we consider that global properties
  // on modules like math.pi or torch.float to be constants
  // eventhough it is possible, though rare, for someone to mutate them
  return toSugaredValue(member, m, loc, /*is_constant=*/true);
}

std::vector<std::shared_ptr<SugaredValue>> ConstantPythonTupleValue::asTuple(
    const SourceRange& loc,
    Function& m,
    const c10::optional<size_t>& size_hint) {
  py::tuple tup = self;
  std::vector<std::shared_ptr<SugaredValue>> result;
  result.reserve(tup.size());
  for (py::handle t : tup) {
    py::object obj = py::reinterpret_borrow<py::object>(t);
    result.push_back(toSugaredValue(obj, m, loc, true));
  }
  return result;
}

Value* ConstantPythonTupleValue::asValue(const SourceRange& loc, Function& m) {
  std::vector<Value*> values;
  for (const auto& sugared_item : asTuple(loc, m)) {
    values.push_back(sugared_item->asValue(loc, m));
  }
  auto node = m.graph()->createTuple(values);
  return m.graph()->insertNode(node)->output();
}

std::shared_ptr<SugaredValue> OverloadedMethodValue::call(
    const SourceRange& loc,
    Function& caller,
    at::ArrayRef<NamedValue> inputs,
    at::ArrayRef<NamedValue> attributes,
    size_t n_binders) {
  std::vector<NamedValue> new_inputs = inputs.vec();
  new_inputs.insert(new_inputs.begin(), module_);

  std::stringstream failure_messages;
  for (bool allow_conversions : {false, true}) {
    // clear previous error messages
    failure_messages.str("");
    for (const std::string& method_name : method_names_) {
      auto cls = module_->type()->expect<ClassType>();
      const auto fn = cls->getMethod(method_name);
      TORCH_INTERNAL_ASSERT(fn, "Expected class to have method ", method_name);
      auto match = tryMatchSchema(
          fn->getSchema(),
          loc,
          *caller.graph().get(),
          c10::nullopt,
          new_inputs,
          attributes,
          &failure_messages,
          allow_conversions);
      if (match) {
        return MethodValue(module_, method_name)
            .call(loc, caller, inputs, attributes, n_binders);
      }
    }
  }
  throw ErrorReport(loc) << failure_messages.str();
}

std::shared_ptr<SugaredValue> OverloadedFunctionValue::call(
    const SourceRange& loc,
    Function& caller,
    at::ArrayRef<NamedValue> inputs_,
    at::ArrayRef<NamedValue> attributes,
    size_t n_binders) {
  std::stringstream failure_messages;
  for (bool allow_conversions : {false, true}) {
    // clear previous error messages
    failure_messages.str("");
    for (const auto& compiled_overload : compiled_overloads_) {
      const auto matched_schema = tryMatchSchema(
          compiled_overload.function_->getSchema(),
          loc,
          *caller.graph(),
          c10::nullopt,
          inputs_,
          attributes,
          &failure_messages,
          allow_conversions);
      if (matched_schema) {
        return FunctionValue(compiled_overload)
            .call(loc, caller, inputs_, attributes, n_binders);
      }
    }
  }
  throw ErrorReport(loc) << failure_messages.str();
}

Value* ModuleValue::asValue(const SourceRange& loc, Function& m) {
  return self_;
}

static bool isModuleType(const TypePtr& type) {
  if (!type) {
    return false;
  }

  if (auto classType = type->cast<ClassType>()) {
    return classType->is_module();
  }
  return false;
}

std::vector<std::shared_ptr<SugaredValue>> ModuleValue::desugarModuleContainer(
    bool get_keys,
    bool get_values,
    const SourceRange& loc,
    Function& m) {
  std::vector<std::shared_ptr<SugaredValue>> result;

  std::vector<std::string> submoduleNames;
  const auto& selfType = concreteType_.jitType();
  for (size_t i = 0; i < selfType->numAttributes(); ++i) {
    const auto& attrType = selfType->getAttribute(i);
    if (isModuleType(attrType)) {
      submoduleNames.push_back(selfType->getAttributeName(i));
    }
  }

  for (const auto& name : submoduleNames) {
    auto name_v =
        std::make_shared<SimpleValue>(insertConstant(*m.graph(), name));
    Value* module_v = m.graph()->insertGetAttr(self_, name);
    auto mod_v = std::make_shared<ModuleValue>(
        module_v,
        *concreteType_.findSubmoduleConcreteType(name));

    if (get_keys && get_values) {
      std::vector<std::shared_ptr<SugaredValue>> tup;
      tup.push_back(name_v);
      tup.push_back(mod_v);
      result.push_back(
          std::make_shared<ConstantTupleValue>(ConstantTupleValue(tup)));
    } else if (get_keys) {
      result.push_back(name_v);
    } else if (get_values) {
      result.push_back(mod_v);
    } else {
      TORCH_INTERNAL_ASSERT(false);
    }
  }
  return result;
}

// This method controls how we desugar attribute lookups on ScriptModules.
std::shared_ptr<SugaredValue> ModuleValue::attr(
    const SourceRange& loc,
    Function& m,
    const std::string& field) {
<<<<<<< HEAD
  // 1. Look inside script::Module object for the field.
  const auto& selfType = concreteType_.jitType();
  if (selfType->hasAttribute(field) || selfType->getMethod(field)) {
    if (isModuleType(selfType->getAttribute(field))) {
      // ...if it's a submodule, return it as a new ModuleValue.
      const auto submoduleConcreteType =
          concreteType_.findSubmoduleConcreteType(field);
      TORCH_INTERNAL_ASSERT(submoduleConcreteType);
      return std::make_shared<ModuleValue>(
          m.graph()->insertGetAttr(self_, field),
          *submoduleConcreteType);
    } else {
      // ...otherwise, methods, parameters, attributes, and buffers are all
      // first class so they get returned as SimpleValues
      return SimpleValue(self_).attr(loc, m, field);
    }
  }

  // 2. Check if it's a user-provided constant property.
  if (auto constant = concreteType_.findConstant(field)) {
    // If it is, just insert the constant and return a SimpleValue for it.
    return toSugaredValue(*constant, m, loc, true);
=======
  if (auto v = module_.find_module(field)) {
    return std::make_shared<ModuleValue>(
        m.graph()->insertGetAttr(self_, field),
        *v,
        py_module_.attr(field.c_str()));
  } else if (auto kind = module_.kind_of(field)) {
    // methods, parameters, attributes, and buffers are all first class
    return SimpleValue(self_).attr(loc, m, field);
>>>>>>> 18302e61
  }

  // 3. Special case: for module dicts we manually desugar items(), keys(),
  // values() calls into the appropriate method.
  // TODO: These could be represented as first class methods probably.
  const auto is_mod_dict_py =
      py::module::import("torch.jit._recursive")
          .attr("is_module_dict")(concreteType_.getPyClass());
  const bool is_mod_dict = py::cast<bool>(is_mod_dict_py);
  if (is_mod_dict) {
    if (field == "items" || field == "keys" || field == "values") {
      bool get_keys = false;
      bool get_values = false;
      if (field == "items") {
        get_keys = true;
        get_values = true;
      } else if (field == "values") {
        get_values = true;
      } else {
        get_keys = true;
      }
      return std::make_shared<ConstantTupleMethod>(
          desugarModuleContainer(get_keys, get_values, loc, m), field);
    }
  }

  // 4. Check if this is the name of an overloaded method.
  if (const auto overloads = concreteType_.findOverloads(field)) {
    return std::make_shared<OverloadedMethodValue>(self_, *overloads);
  }

  // 5. Check if it's a function attribute.
  if (const auto fnAttr = concreteType_.findFunctionAttribute(field)) {
    return std::make_shared<FunctionValue>(*fnAttr);
  }

  // 6. Check if it's a property of the original Python class that this
  // ScriptModule was derived from. The only class properties we handle are
  // methods.
  py::object unboundMethod = py::getattr(
      concreteType_.getPyClass(),
      field.c_str(),
      pybind11::cast<pybind11::none>(Py_None));
  if (py::isinstance<py::function>(unboundMethod)) {
    // For Python methods that we're trying to call directly, we need to bind
    // the method to a self. TODO say more about tis
    //
    // If the function is @ignored
    bool isIgnoredFn =
        py::cast<bool>(py::module::import("torch._jit_internal")
                           .attr("is_ignored_fn")(unboundMethod));
    if (isIgnoredFn) {
      // Create a generated ScriptModule type with module_ set as cpp_module
      auto boundMethod =
          py::module::import("torch.jit._recursive")
              .attr("lazy_bind")(concreteType_, unboundMethod);
      TORCH_CHECK(py::isinstance<py::function>(boundMethod));
      // TODO: Try to reduce our reliance on frame-based rcb
      auto rcb =
          py::module::import("torch.jit").attr("_gen_rcb")(unboundMethod, 0);
      return std::make_shared<PythonValue>(boundMethod, rcb, self_);
    }

    // If we reach here, it's because this is a "normal" method that just hasn't
    // been compiled yet (directly exported methods would have been returned by
    // step 1). Just compile it.
    auto stub =
        py::module::import("torch.jit._recursive")
            .attr("compile_unbound_method")(concreteType_, unboundMethod);
    TORCH_INTERNAL_ASSERT(!stub.is_none());
    return SimpleValue(self_).attr(loc, m, field);
  }

  // We've exhausted all possibilities. Bailout with a hint to the user.
  std::string hint;
  if (auto failureReason = concreteType_.findFailedAttribute(field)) {
    hint = *failureReason;
  }

  throw ErrorReport(loc) << "Module '" << selfType->name()->name() << "'"
                         << " has no attribute '" << field << "' " << hint;
}

std::vector<std::shared_ptr<SugaredValue>> ModuleValue::asTuple(
    const SourceRange& loc,
    Function& m,
    const c10::optional<size_t>& size_hint) {
  const auto is_mod_dict_py =
      py::module::import("torch.jit._recursive")
          .attr("is_module_dict")(concreteType_.getPyClass());
  const auto is_mod_list_py =
      py::module::import("torch.jit._recursive")
          .attr("is_module_list")(concreteType_.getPyClass());

  const bool is_mod_dict = py::cast<bool>(is_mod_dict_py);
  const bool is_mod_list = py::cast<bool>(is_mod_list_py);
  if (!is_mod_list && !is_mod_dict) {
    return SugaredValue::asTuple(loc, m, size_hint);
  }

  // iterating over a dictionary returns the keys, iterating over a
  // list returns the values
  const bool get_keys = is_mod_dict;
  const bool get_values = !is_mod_dict;
  return desugarModuleContainer(get_keys, get_values, loc, m);
}

void ModuleValue::setAttr(
    const SourceRange& loc,
    Function& m,
    const std::string& field,
    Value* newValue) {
  // Forward to SimpleValue::setAttr
  SimpleValue simple(self_);
  simple.setAttr(loc, m, field, newValue);
}

std::shared_ptr<SugaredValue> BooleanDispatchValue::call(
    const SourceRange& loc,
    Function& caller,
    at::ArrayRef<NamedValue> inputs,
    at::ArrayRef<NamedValue> attributes,
    size_t n_binders) {
  c10::optional<bool> result;
  Graph& graph = *(caller.graph());

  auto index = py::cast<size_t>(dispatched_fn_["index"]);
  auto arg_name = py::str(dispatched_fn_["arg_name"]);

  ErrorReport error(loc);
  if (index < inputs.size()) {
    // Dispatch flag is in arg list
    result = constant_as<bool>(inputs.at(index).value(graph));
    error << "Argument for boolean dispatch at position " << index
          << " was not constant";
  } else if (auto i = findInputWithName(arg_name, attributes)) {
    // Dispatch flag is in kwargs
    result = constant_as<bool>(attributes[*i].value(graph));
    error << "Keyword argument '" << arg_name
          << "' for boolean dispatch at position was not constant";
  } else {
    // Didn't find dispatch flag, so use default value
    result = py::cast<bool>(dispatched_fn_["default"]);
    TORCH_INTERNAL_ASSERT(result);
  }

  if (!result) {
    throw error;
  }

  std::shared_ptr<SugaredValue> value;
  if (*result) {
    value = toSugaredValue(dispatched_fn_["if_true"], caller, loc);
  } else {
    value = toSugaredValue(dispatched_fn_["if_false"], caller, loc);
  }
  return value->call(loc, caller, inputs, attributes, n_binders);
}
std::shared_ptr<SugaredValue> toSugaredValue(
    py::object obj,
    Function& m,
    SourceRange loc,
    bool is_constant) {

  // directly create SimpleValues when possible, because they are first-class
  // and can be re-assigned. Otherwise, this would be invalid:
  // f = python_constant
  // while ...
  //   f = f + 1
  auto& g = *m.graph();
  if (is_constant) {
    if (py::isinstance<py::bool_>(obj)) {
      return toSimple(g.insertConstant(py::cast<bool>(obj), loc));
    } else if (py::isinstance<py::int_>(obj)) {
      return toSimple(g.insertConstant(py::cast<int64_t>(obj), loc));
    } else if (py::isinstance<py::float_>(obj)) {
      return toSimple(g.insertConstant(py::cast<double>(obj), loc));
    } else if (py::isinstance<py::str>(obj)) {
      return toSimple(g.insertConstant(py::cast<std::string>(obj), loc));
    } else if (obj.is(py::none())) {
      return toSimple(g.insertConstant(IValue(), loc));
    } else if (THPDevice_Check(obj.ptr())) {
      auto device = reinterpret_cast<THPDevice*>(obj.ptr());
      return toSimple(g.insertConstant(device->device));
    } else if (THPLayout_Check(obj.ptr())) {
      auto layout = reinterpret_cast<THPLayout*>(obj.ptr());
      const auto v = static_cast<int64_t>(layout->layout);
      return toSimple(g.insertConstant(v, loc));
    } else if (THPDtype_Check(obj.ptr())) {
      auto dtype = reinterpret_cast<THPDtype*>(obj.ptr());
      const auto v = static_cast<int64_t>(dtype->scalar_type);
      return toSimple(g.insertConstant(v, loc));
    } else if (THPQScheme_Check(obj.ptr())) {
      auto qscheme = reinterpret_cast<THPQScheme*>(obj.ptr());
      const auto v = static_cast<uint8_t>(qscheme->qscheme);
      return toSimple(g.insertConstant(v, loc));
    } else if (THPLayout_Check(obj.ptr())) {
      auto layout = reinterpret_cast<THPLayout*>(obj.ptr());
      const auto l = static_cast<int8_t>(layout->layout);
      return toSimple(g.insertConstant(l, loc));
    } else if (py::isinstance<py::tuple>(obj)) {
      return std::make_shared<ConstantPythonTupleValue>(obj);
    }
  }

  if (auto callee = as_function(obj)) {
    return std::make_shared<FunctionValue>(callee->function_);
  } else if (py::isinstance<py::module>(obj)) {
    return std::make_shared<PythonModuleValue>(obj);
  } else if (obj.ptr() == py::module::import("torch.jit").attr("_fork").ptr()) {
    return SpecialFormValue::create(prim::fork);
  } else if (
      obj.ptr() == py::module::import("torch.jit").attr("annotate").ptr()) {
    return SpecialFormValue::create(prim::annotate);
  } else if (auto callee = as_module(obj)) {
    throw ErrorReport(loc) << "Cannot call a ScriptModule that is not"
                           << " a submodule of the caller";
  }

  py::object builtin_name =
      py::module::import("torch.jit").attr("_find_builtin")(obj);
  if (!builtin_name.is_none()) {
    return std::make_shared<BuiltinFunction>(
        Symbol::fromQualString(py::str(builtin_name)), c10::nullopt);
  }

  if (py::isinstance<py::function>(obj)) {
    if (typeString(obj) == "builtin_function_or_method") {
      throw ErrorReport(loc) << "Python builtin " << py::str(obj)
                             << " is currently not supported in Torchscript";
    }
  }

  py::object dispatched_fn =
      py::module::import("torch.jit").attr("_try_get_dispatched_fn")(obj);
  if (!dispatched_fn.is_none()) {
    return std::make_shared<BooleanDispatchValue>(std::move(dispatched_fn));
  }

  py::bool_ isClass = py::module::import("inspect").attr("isclass")(obj);
  if (py::cast<bool>(isClass)) {
    py::str qualifiedName =
        py::module::import("torch.jit").attr("_qualified_name")(obj);
    auto pyCu = get_python_cu();
    auto qualname = c10::QualifiedName(qualifiedName);
    if (auto classType = pyCu->get_class(qualname)) {
      return std::make_shared<ClassValue>(classType);
    } else {
      // If we can't get the source code for the type, it's implemented in C and
      // probably part of the standard library, so give up and leave it as a
      // call to Python
      bool can_compile_class =
          py::cast<bool>(py::module::import("torch._jit_internal")
                             .attr("can_compile_class")(obj));
      if (can_compile_class) {
        // Register class
        auto rcb = py::module::import("torch._jit_internal")
                       .attr("createResolutionCallbackForClassMethods")(obj);

        {
          // We're starting a new compilation, so update the error call stack in
          // case it fails
          ErrorReport::CallStack stack(qualname.name());
          ErrorReport::CallStack::update_pending_range(loc);

          py::module::import("torch.jit")
              .attr("_compile_and_register_class")(obj, rcb, qualifiedName);
        }

        // Return class
        auto newClassType = pyCu->get_class(qualname);
        AT_ASSERT(
            newClassType,
            "Class '",
            qualifiedName,
            "' should have been compiled but was not");
        return std::make_shared<ClassValue>(newClassType);
      }
    }
  }

  py::bool_ isFunction = py::module::import("inspect").attr("isfunction")(obj);
  if (py::cast<bool>(isFunction)) {
    auto overloads =
        py::module::import("torch.jit").attr("_get_overloads")(obj);
    if (!overloads.is_none()) {
      auto compiled_fns = py::cast<std::vector<StrongFunctionPtr>>(overloads);
      return std::make_shared<OverloadedFunctionValue>(std::move(compiled_fns));
    }

    auto compiled_fn =
        py::module::import("torch.jit._recursive").attr("try_compile_fn")(obj, loc);
    if (auto callee = as_function(compiled_fn)) {
      return std::make_shared<FunctionValue>(*callee);
    }
  }

  py::bool_ isMethod = py::module::import("inspect").attr("ismethod")(obj);
  // methods here have been explicitly annotated to not be compiled,
  // so they do not have the same overload and compile checks as for functions
  if (isFunction || isMethod) {
    auto rcb = py::module::import("torch.jit").attr("_gen_rcb")(obj, 0);
    return std::make_shared<PythonValue>(obj, rcb);
  }

  return std::make_shared<PythonValue>(obj);
}
} // namespace script
} // namespace jit
} // namespace torch<|MERGE_RESOLUTION|>--- conflicted
+++ resolved
@@ -362,7 +362,6 @@
     const SourceRange& loc,
     Function& m,
     const std::string& field) {
-<<<<<<< HEAD
   // 1. Look inside script::Module object for the field.
   const auto& selfType = concreteType_.jitType();
   if (selfType->hasAttribute(field) || selfType->getMethod(field)) {
@@ -385,16 +384,6 @@
   if (auto constant = concreteType_.findConstant(field)) {
     // If it is, just insert the constant and return a SimpleValue for it.
     return toSugaredValue(*constant, m, loc, true);
-=======
-  if (auto v = module_.find_module(field)) {
-    return std::make_shared<ModuleValue>(
-        m.graph()->insertGetAttr(self_, field),
-        *v,
-        py_module_.attr(field.c_str()));
-  } else if (auto kind = module_.kind_of(field)) {
-    // methods, parameters, attributes, and buffers are all first class
-    return SimpleValue(self_).attr(loc, m, field);
->>>>>>> 18302e61
   }
 
   // 3. Special case: for module dicts we manually desugar items(), keys(),
