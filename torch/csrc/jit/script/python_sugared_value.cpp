--- conflicted
+++ resolved
@@ -319,14 +319,6 @@
     bool get_values,
     const SourceRange& loc,
     Function& m) {
-<<<<<<< HEAD
-  // the submodules in the module list may be a mix of python objects
-  // and script Modules. If we need to load a Module, we need its field
-  // name so we can emit 'self.field_name'.
-  std::unordered_map<at::ivalue::Object*, std::string> obj_to_field;
-  for (auto p : module_.get_modules()) {
-    obj_to_field[p.second.module_object().get()] = p.first;
-=======
   std::vector<std::shared_ptr<SugaredValue>> result;
 
   std::vector<std::string> submoduleNames;
@@ -340,7 +332,6 @@
     if (isModuleType(attrType)) {
       submoduleNames.push_back(selfType->getAttributeName(i));
     }
->>>>>>> 3b998ec0
   }
 
   for (const auto& name : submoduleNames) {
@@ -380,21 +371,11 @@
         concreteType_->findSubmoduleConcreteType(field);
     TORCH_INTERNAL_ASSERT(submoduleConcreteType);
     return std::make_shared<ModuleValue>(
-<<<<<<< HEAD
-        m.graph()->insertGetAttr(self_, field),
-        *v,
-        py_module_.attr(field.c_str()));
-  } else if (
-      module_.find_method(field) || module_.type()->findAttributeSlot(field)) {
-    // methods, parameters, attributes, and buffers are all first class
-    return SimpleValue(self_).attr(loc, m, field);
-=======
         m.graph()->insertGetAttr(self_, field), submoduleConcreteType);
   } else if (selfType->hasAttribute(field) || selfType->getMethod(field)) {
       // ...otherwise, methods, parameters, attributes, and buffers are all
       // first class so they get returned as SimpleValues
       return SimpleValue(self_).attr(loc, m, field);
->>>>>>> 3b998ec0
   }
 
   // 2. Check if it's a user-provided constant property.
