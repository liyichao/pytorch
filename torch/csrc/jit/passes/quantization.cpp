--- conflicted
+++ resolved
@@ -852,7 +852,41 @@
   rewriter.runOnGraph(graph, filter);
 }
 
-<<<<<<< HEAD
+void InsertPackUnpack(std::shared_ptr<Graph> graph) {
+  std::string linear_with_quant = R"(
+graph(%a_dequant, %w, %b, %w_scale, %w_zero_point, %w_dtype, %r_scale, %r_zero_point, %r_dtype, %4):
+        %w_quant = aten::quantize_per_tensor(%w, %w_scale, %w_zero_point, %w_dtype)
+        %w_dequant = aten::dequantize(%w_quant)
+        %linear = prim::Constant[name="linear"]()
+        %r = prim::CallFunction(%linear, %a_dequant, %w_dequant, %b)
+        %r_quant = aten::quantize_per_tensor(%r, %r_scale, %r_zero_point, %r_dtype)
+        return (%r_quant))";
+
+  std::string linear_with_quant_prepack = R"(
+graph(%a_dequant, %w, %b, %w_scale, %w_zero_point, %w_dtype, %r_scale, %r_zero_point, %r_dtype, %4):
+        %w_quant = aten::quantize_per_tensor(%w, %w_scale, %w_zero_point, %w_dtype)
+        %packed_params = quantized::linear_prepack(%w, %b)
+        %w_quant_unpacked : Tensor, %b_unpacked : Tensor? = quantized::linear_unpack(%packed_params)
+        %w_dequant = aten::dequantize(%w_quant_unpacked)
+        %linear = prim::Constant[name="linear"]()
+        %r = prim::CallFunction(%linear, %a_dequant, %w_dequant, %b_unpacked)
+        %r_quant = aten::quantize_per_tensor(%r, %r_scale, %r_zero_point, %r_dtype)
+        return (%r_quant))";
+
+  SubgraphRewriter rewriter;
+  rewriter.RegisterRewritePattern(linear_with_quant, linear_with_quant_prepack);
+  rewriter.runOnGraph(graph);
+}
+
+void InsertPackUnpack(script::Module& module) {
+  for (auto& method : module.get_methods()) {
+    InsertPackUnpack(method.graph());
+    for (auto m : module.get_modules()) {
+      InsertPackUnpack(m);
+    }
+  }
+}
+
 void FoldPrepackedWeightIntoModule(
     script::Module& module,
     const std::string& method_name,
@@ -891,6 +925,14 @@
     }
   }
 
+  std::string linear_with_quant = R"(
+graph(%self, %a_dequant, %w_scale, %w_zero_point, %w_dtype):
+        %w = prim::GetAttr[name="weight"](%self)
+        %b = prim::GetAttr[name="bias"](%self)
+        %w_quant = aten::quantize_per_tensor(%w, %w_scale, %w_zero_point, %w_dtype)
+        %packed_params = quantized::linear_prepack(%w_quant, %b)
+        return (%packed_params))";
+
   auto patterns = {linear_with_quant};
   for (const auto& pattern: patterns) {
     Graph pattern_graph;
@@ -922,91 +964,27 @@
       auto w_val = match_vmap.at(vmap.at("w"));
       auto b_val = match_vmap.at(vmap.at("b"));
       auto w_quant_val = match_vmap.at(vmap.at("w_quant"));
-
-      // m = self._packed_linear_weight_bias
-      Node* packed_params_module = graph->create(prim::GetAttr);
-      packed_params_module->addInput(graph->inputs()[0]);
-      packed_params_module->s_(attr::name, "_packed_linear_weight_bias");
-      packed_params_module->output()->setDebugName("m");
-      packed_params_module->output()->setType(wrapper.type());
-      packed_params_module->insertAfter(w_quant_val->node());
-
-      // _packed_params = m._packed_params
-      Node* packed_params = graph->create(prim::GetAttr);
-      packed_params->addInput(packed_params_module->output());
-      packed_params->s_(attr::name, "_packed_params");
-      packed_params->output()->setDebugName("_packed_params");
-      packed_params->insertAfter(packed_params_module);
-
-      // weight_bias = m._weight_bias
-      Node* unpack_node = graph->create(prim::CallMethod);
-      unpack_node->s_(attr::name, "_weight_bias");
-      unpack_node->addInput(packed_params_module->output());
-      unpack_node->output()->setDebugName("weight_bias");
-      unpack_node->output()->setType(TupleType::create(std::vector<TypePtr>({TensorType::get(), OptionalType::create(TensorType::get())})));
-      unpack_node->insertAfter(packed_params);
-
-      WithInsertPoint ins(unpack_node);
-      Value* index_zero = graph->insertConstant(IValue(0));
-      Value* index_one = graph->insertConstant(IValue(1));
-      // weight = weight_bias[0]
-      Node* weight_node = graph->create(prim::TupleIndex);
-      weight_node->addInput(unpack_node->output());
-      weight_node->addInput(index_zero);
-      weight_node->insertAfter(unpack_node);
-      w_quant_val->replaceAllUsesWith(weight_node->output());
-
-      // bias = weight_bias[1]
-      Node* bias_node = graph->create(prim::TupleIndex);
-      bias_node->addInput(unpack_node->output());
-      bias_node->addInput(index_one);
-      bias_node->insertAfter(weight_node);
-      b_val->replaceAllUsesWith(bias_node->output());
+      auto packed_params_val = match_vmap.at(vmap.at("packed_params"));
+
+      WithInsertPoint ins(packed_params_val->node());
+      // wrapper_module = self._packed_linear_weight_bias
+      Value* packed_params_module =
+          graph->insertGetAttr(graph->inputs()[0], "_packed_linear_weight_bias")
+              ->setType(wrapper.type());
+
+      // packed_params = wrapper_module._packed_params
+      Value* packed_params_from_attr =
+          graph->insertGetAttr(packed_params_module, "_packed_params");
+      packed_params_val->replaceAllUsesWith(packed_params_from_attr);
 
       // Delete nodes
-      std::vector<Node*> nodes_to_delete;
-      nodes_to_delete.push_back(w_val->node());
-      nodes_to_delete.push_back(b_val->node());
-      nodes_to_delete.push_back(w_quant_val->node());
+      std::vector<Node*> nodes_to_delete = {w_val->node(), b_val->node(), w_quant_val->node(), packed_params_val->node()};
       for (auto n : nodes_to_delete) {
         n->removeAllInputs();
       }
       for (auto n : nodes_to_delete) {
         n->destroy();
       }
-=======
-void InsertPackUnpack(std::shared_ptr<Graph> graph) {
-  std::string linear_with_quant = R"(
-graph(%a_dequant, %w, %b, %w_scale, %w_zero_point, %w_dtype, %r_scale, %r_zero_point, %r_dtype, %4):
-        %w_quant = aten::quantize_per_tensor(%w, %w_scale, %w_zero_point, %w_dtype)
-        %w_dequant = aten::dequantize(%w_quant)
-        %linear = prim::Constant[name="linear"]()
-        %r = prim::CallFunction(%linear, %a_dequant, %w_dequant, %b)
-        %r_quant = aten::quantize_per_tensor(%r, %r_scale, %r_zero_point, %r_dtype)
-        return (%r_quant))";
-
-  std::string linear_with_quant_prepack = R"(
-graph(%a_dequant, %w, %b, %w_scale, %w_zero_point, %w_dtype, %r_scale, %r_zero_point, %r_dtype, %4):
-        %w_quant = aten::quantize_per_tensor(%w, %w_scale, %w_zero_point, %w_dtype)
-        %packed_params = quantized::linear_prepack(%w, %b)
-        %w_quant_unpacked : Tensor, %b_unpacked : Tensor? = quantized::linear_unpack(%packed_params)
-        %w_dequant = aten::dequantize(%w_quant_unpacked)
-        %linear = prim::Constant[name="linear"]()
-        %r = prim::CallFunction(%linear, %a_dequant, %w_dequant, %b_unpacked)
-        %r_quant = aten::quantize_per_tensor(%r, %r_scale, %r_zero_point, %r_dtype)
-        return (%r_quant))";
-
-  SubgraphRewriter rewriter;
-  rewriter.RegisterRewritePattern(linear_with_quant, linear_with_quant_prepack);
-  rewriter.runOnGraph(graph);
-}
-
-void InsertPackUnpack(script::Module& module) {
-  for (auto& method : module.get_methods()) {
-    InsertPackUnpack(method.graph());
-    for (auto m : module.get_modules()) {
-      InsertPackUnpack(m);
->>>>>>> b1b06214
     }
   }
 }
