--- conflicted
+++ resolved
@@ -1171,15 +1171,6 @@
 inline Tensor Tensor::ormqr(const Tensor & input2, const Tensor & input3, bool left, bool transpose) const {
     return dispatch_type().ormqr(*this, input2, input3, left, transpose);
 }
-<<<<<<< HEAD
-inline std::tuple<Tensor,Tensor> Tensor::btrifact(bool pivot) const {
-    return dispatch_type().btrifact(*this, pivot);
-}
-inline std::tuple<Tensor,Tensor,Tensor> Tensor::btrifact_with_info(bool pivot) const {
-    return dispatch_type().btrifact_with_info(*this, pivot);
-}
-=======
->>>>>>> be2ac682
 inline Tensor Tensor::btrisolve(const Tensor & LU_data, const Tensor & LU_pivots) const {
     return dispatch_type().btrisolve(*this, LU_data, LU_pivots);
 }
