--- conflicted
+++ resolved
@@ -82,10 +82,7 @@
 }
 
 Tensor& _clamp_min_out_cpu(Tensor& result, const Tensor& self, Scalar min) {
-<<<<<<< HEAD
   return legacy::cpu::_th_clamp_min_out(result, self, min);
-=======
-  return legacy::th::_th_clamp_min_out(result, self, min);
 }
 
 Tensor& fill_out(Tensor& self, const Scalar value) {
@@ -101,7 +98,6 @@
 Tensor& fill_(Tensor& self, const Tensor& value) {
   TORCH_CHECK(value.dim() == 0, "fill_ only supports 0-dimension value tensor but got tensor with ", value.dim(), " dimensions.");
   return fill_out(self, value.item());
->>>>>>> fac409cf
 }
 
 Tensor mvlgamma(const Tensor& self, int64_t p) {
