#include <ATen/ATen.h>
#include <ATen/CPUApplyUtils.h>
#include <ATen/Dispatch.h>
#include <ATen/ExpandUtils.h>
#include <ATen/NativeFunctions.h>
#include <ATen/native/ReduceOpsUtils.h>
#include <c10/util/Exception.h>
#include <ATen/native/cpu/TensorCompareKernel.h>
#include <ATen/native/cpu/Loops.h>
#include <ATen/NamedTensorUtils.h>
#include <ATen/core/EnableNamedTensor.h>

namespace {
template <typename scalar_t>
void where_cpu(
    at::Tensor& ret,
    const at::Tensor& condition,
    const at::Tensor& self,
    const at::Tensor& other) {
  auto iter = at::TensorIterator();
  iter.set_check_mem_overlap(true);
  iter.add_output(ret);
  iter.add_input(condition);
  iter.add_input(self);
  iter.add_input(other);
  iter.dont_compute_common_dtype();
  iter.build();
  if (condition.scalar_type() == at::ScalarType::Byte) {
    at::native::cpu_kernel(
      iter,
      [=](uint8_t cond_val, scalar_t self_val, scalar_t other_val) -> scalar_t {
        return cond_val ? self_val : other_val;
      });
  } else {
    at::native::cpu_kernel(
      iter,
      [=](bool cond_val, scalar_t self_val, scalar_t other_val) -> scalar_t {
        return cond_val ? self_val : other_val;
      });
  }
}
} // namespace

namespace at { namespace native {

DEFINE_DISPATCH(max_kernel);
DEFINE_DISPATCH(min_kernel);

bool allclose(const Tensor& self, const Tensor& other, double rtol, double atol, bool equal_nan) {
  return at::isclose(self, other, rtol, atol, equal_nan).all().item<uint8_t>();
}

Tensor isclose(const Tensor& self, const Tensor& other, double rtol, double atol, bool equal_nan) {
  // TODO: use bitwise operator overloads once we add them

  TORCH_CHECK(self.scalar_type() == other.scalar_type(), self.scalar_type(), " did not match ", other.scalar_type())

  auto actual_error = (self - other).abs();
  auto max_error = atol + rtol * other.abs();

  // `max_error` could be a float or double depending on the type of the input
  // tensors.
  // Specifically, if other is an int tensor, multiplying by rtol results in
  // float tensor.
  // It is also possible for parameters to be 'wrapped_number's, in which case
  // max_error could be promoted to double when actual error is still a float.
  if (actual_error.scalar_type() != max_error.scalar_type()) {
    actual_error = actual_error.to(max_error.scalar_type());
  }

  auto close = actual_error <= max_error;

  if (isFloatingType(self.scalar_type()) && isFloatingType(other.scalar_type())) {
    // Handle +/-inf
    close.__ior__(self == other);
    close.__iand__((self == INFINITY) == (other == INFINITY));
    close.__iand__((self == -INFINITY) == (other == -INFINITY));

    if (equal_nan) {
      close.__ior__((self != self).__and__((other != other)));
    }
  }
  return close;
}

Tensor isnan(const Tensor& self) {
  return self != self;
}

bool is_nonzero(const Tensor& self) {
  auto n = self.numel();
  AT_ASSERT(n >= 0);
  if (n == 0) {
    AT_ERROR("bool value of Tensor with no values is ambiguous");
  }
  if (n > 1) {
    AT_ERROR("bool value of Tensor with more than one value is ambiguous");
  }
  Scalar localScalar = self.item();
  if (localScalar.isFloatingPoint()) {
    return localScalar.to<double>() != 0;
  } else if (localScalar.isIntegral(false)){
    return localScalar.to<int64_t>() != 0;
  } else if (localScalar.isBoolean()) {
    return localScalar.to<bool>();
  }
  AT_ERROR("expected non-Tensor backed scalar");
}

Tensor where(const Tensor& condition, const Tensor& self, const Tensor& other) {
  if (condition.scalar_type() != ScalarType::Byte && condition.scalar_type() != ScalarType::Bool) {
    AT_ERROR("Expected condition to have ScalarType Byte, but got ScalarType ",
                  toString(condition.scalar_type()));
  }
  Tensor b_condition, b_self, b_other;
  std::tie(b_condition, b_self, b_other) = expand_outplace(condition, self, other, "where");
  return at::_s_where(b_condition, b_self, b_other);
}

std::vector<Tensor> where(const Tensor& condition) {
  return condition.nonzero_numpy();
}

Tensor _s_where_cpu(const Tensor& condition, const Tensor& self, const Tensor& other) {
  Tensor ret = at::empty(self.sizes(), self.options());
  AT_DISPATCH_ALL_TYPES(ret.scalar_type(), "where_cpu", [&] {
    where_cpu<scalar_t>(ret, condition, self, other);
  });
  return ret;
}

std::tuple<Tensor, Tensor> mode(const Tensor& self, int64_t dim, bool keepdim) {
  Tensor values = at::empty({0}, self.options());
  Tensor indices = at::empty({0}, self.options().dtype(kLong));
  return at::native::mode_out(values, indices, self, dim, keepdim);
}

std::tuple<Tensor &,Tensor &> mode_out(Tensor& values, Tensor& indices,
                                       const Tensor& self, int64_t dim, bool keepdim) {
  TORCH_CHECK(self.type().backend() == Backend::CPU || self.type().backend() == Backend::CUDA,
           "mode only supports CPU AND CUDA backend, got: ", toString(self.type().backend()));
  dim = maybe_wrap_dim(dim, self.dim());
  if (_dimreduce_return_trivial_no_ident(values, self, dim, keepdim, "mode")) {
    AT_ASSERT(values.dim() == 0);
    indices.resize_({}).fill_(0);
    return std::forward_as_tuple(values, indices);
  } else {
    auto result = [&]() {
#ifdef BUILD_NAMEDTENSOR
      NoNamesGuard guard;
#endif
      return at::_mode_out(values, indices, self, dim, keepdim);
    }();
#ifdef BUILD_NAMEDTENSOR
    namedinference::propagate_names_for_reduction(std::get<0>(result), self, dim, keepdim);
    namedinference::propagate_names_for_reduction(std::get<1>(result), self, dim, keepdim);
#endif
    return result;
  }
}

std::tuple<Tensor &,Tensor &> _max_out_cpu(Tensor& max, Tensor& max_indices,
                                        const Tensor& self, int64_t dim, bool keepdim) {
  if (self.is_contiguous() && max.is_contiguous() && max_indices.is_contiguous()) {
    _dimreduce_setup(max, self, dim);
    _dimreduce_setup(max_indices, self, dim);
    max_kernel(kCPU, max, max_indices, self, dim);
    if (!keepdim) {
      max.squeeze_(dim);
      max_indices.squeeze_(dim);
    }
    return std::tuple<Tensor &,Tensor &>{max, max_indices};
  }
  return at::_max_out(max, max_indices, self, dim, keepdim);
}

std::tuple<Tensor, Tensor> max(const Tensor& self, int64_t dim, bool keepdim) {
  Tensor max_indices = at::empty({0}, self.options().dtype(kLong));
  if (self.is_quantized()) {
    Tensor max = at::empty({0}, self.options().dtype(toUnderlying(self.scalar_type())));
    at::native::max_out(max, max_indices, self.int_repr(), dim, keepdim);
    // TODO: qscheme
    return std::tuple<Tensor, Tensor>(at::_make_per_tensor_quantized_tensor(max, self.q_scale(), self.q_zero_point()), max_indices);
  } else {
    Tensor  max = at::empty({0}, self.options());
    return at::native::max_out(max, max_indices, self, dim, keepdim);
  }
}

std::tuple<Tensor &,Tensor &> max_out(Tensor& max, Tensor& max_indices,
                                      const Tensor& self, int64_t dim, bool keepdim) {
  TORCH_CHECK(self.type().backend() == Backend::CPU || self.type().backend() == Backend::CUDA,
           "max only supports CPU AND CUDA backend, got: ", toString(self.type().backend()));
  dim = maybe_wrap_dim(dim, self.dim());
  if (_dimreduce_return_trivial_no_ident(max, self, dim, keepdim, "max")) {
    AT_ASSERT(max.dim() == 0);
    max_indices.resize_({}).fill_(0);
    return std::forward_as_tuple(max, max_indices);
  } else {
    if (self.is_cuda()) {
      return at::_max_out(max, max_indices, self, dim, keepdim);
    } else {
      return _max_out_cpu(max, max_indices, self, dim, keepdim);
    }
  }
}

std::tuple<Tensor &,Tensor &> _min_out_cpu(Tensor& min, Tensor& min_indices,
                                        const Tensor& self, int64_t dim, bool keepdim) {
  if (self.is_contiguous() && min.is_contiguous() && min_indices.is_contiguous()) {
    _dimreduce_setup(min, self, dim);
    _dimreduce_setup(min_indices, self, dim);
    min_kernel(kCPU, min, min_indices, self, dim);
    if (!keepdim) {
      min.squeeze_(dim);
      min_indices.squeeze_(dim);
    }
    return std::tuple<Tensor &,Tensor &>{min, min_indices};
  }
  return at::_min_out(min, min_indices, self, dim, keepdim);
}

std::tuple<Tensor, Tensor> min(const Tensor& self, int64_t dim, bool keepdim) {
  Tensor min_indices = at::empty({0}, self.options().dtype(kLong));
  if (self.is_quantized()) {
    Tensor min = at::empty({0}, self.options().dtype(toUnderlying(self.scalar_type())));
    at::native::min_out(min, min_indices, self.int_repr(), dim, keepdim);
    return std::tuple<Tensor, Tensor>(at::_make_per_tensor_quantized_tensor(min, self.q_scale(), self.q_zero_point()), min_indices);
  } else {
    Tensor min = at::empty({0}, self.options());
    return at::native::min_out(min, min_indices, self, dim, keepdim);
  }
}

std::tuple<Tensor &,Tensor &> min_out(Tensor& min, Tensor& min_indices,
                                      const Tensor& self, int64_t dim, bool keepdim) {
  TORCH_CHECK(self.type().backend() == Backend::CPU || self.type().backend() == Backend::CUDA,
           "min only supports CPU AND CUDA backend, got: ", toString(self.type().backend()));
  dim = maybe_wrap_dim(dim, self.dim());
  if (_dimreduce_return_trivial_no_ident(min, self, dim, keepdim, "min")) {
    AT_ASSERT(min.dim() == 0);
    min_indices.resize_({}).fill_(0);
    return std::forward_as_tuple(min, min_indices);
  } else {
    if (self.is_cuda()) {
      return at::_min_out(min, min_indices, self, dim, keepdim);
    } else {
      return _min_out_cpu(min, min_indices, self, dim, keepdim);
    }
  }
}

// argmax and argmin

Tensor argmax(const Tensor& self, c10::optional<int64_t> dim, bool keepdim) {
  if (dim)
    return std::get<1>(self.max(dim.value(), keepdim));
  return std::get<1>(self.reshape({-1}).max(/*dim=*/0));
}

Tensor argmin(const Tensor& self, c10::optional<int64_t> dim, bool keepdim) {
  if (dim)
    return std::get<1>(self.min(dim.value(), keepdim));
  return std::get<1>(self.reshape({-1}).min(/*dim=*/0));
}

#ifdef BUILD_NAMEDTENSOR
// Named tensor overloads

std::tuple<Tensor, Tensor> min(const Tensor& self, Dimname dim, bool keepdim) {
  TORCH_CHECK(false, "NYI: min with names");
  return at::min(self, dimname_to_position(self, dim), keepdim);
}
std::tuple<Tensor &,Tensor &> min_out(Tensor& min, Tensor& min_indices,
                                      const Tensor& self, Dimname dim, bool keepdim) {
  TORCH_CHECK(false, "NYI: min with names");
  return at::min_out(min, min_indices, self, dimname_to_position(self, dim), keepdim);
}
std::tuple<Tensor, Tensor> max(const Tensor& self, Dimname dim, bool keepdim) {
  TORCH_CHECK(false, "NYI: max with names");
  return at::max(self, dimname_to_position(self, dim), keepdim);
}
std::tuple<Tensor &,Tensor &> max_out(Tensor& max, Tensor& max_indices,
                                      const Tensor& self, Dimname dim, bool keepdim) {
  TORCH_CHECK(false, "NYI: max with names");
  return at::max_out(max, max_indices, self, dimname_to_position(self, dim), keepdim);
}
<<<<<<< HEAD
std::tuple<Tensor, Tensor> mode(const Tensor& self, Dimname dim, bool keepdim) {
  return at::mode(self, dimname_to_position(self, dim), keepdim);
}
std::tuple<Tensor &,Tensor &> mode_out(Tensor& values, Tensor& indices,
                                       const Tensor& self, Dimname dim, bool keepdim) {
  return at::mode_out(values, indices, self, dimname_to_position(self, dim), keepdim);
=======
Tensor argmax(const Tensor& self, Dimname dim, bool keepdim) {
  reportNYIDimnameOverload("argmax");
}
Tensor argmin(const Tensor& self, Dimname dim, bool keepdim) {
  reportNYIDimnameOverload("argmin");
}
Tensor argsort(const Tensor& self, Dimname dim, bool keepdim) {
  reportNYIDimnameOverload("argsort");
>>>>>>> 0cbf242e
}
#endif

}} // namespace at::native<|MERGE_RESOLUTION|>--- conflicted
+++ resolved
@@ -187,8 +187,8 @@
   }
 }
 
-std::tuple<Tensor &,Tensor &> max_out(Tensor& max, Tensor& max_indices,
-                                      const Tensor& self, int64_t dim, bool keepdim) {
+static std::tuple<Tensor &,Tensor &> max_out_impl(Tensor& max, Tensor& max_indices,
+                                                  const Tensor& self, int64_t dim, bool keepdim) {
   TORCH_CHECK(self.type().backend() == Backend::CPU || self.type().backend() == Backend::CUDA,
            "max only supports CPU AND CUDA backend, got: ", toString(self.type().backend()));
   dim = maybe_wrap_dim(dim, self.dim());
@@ -203,6 +203,21 @@
       return _max_out_cpu(max, max_indices, self, dim, keepdim);
     }
   }
+}
+
+std::tuple<Tensor&,Tensor&> max_out(Tensor& max, Tensor& max_indices,
+                                      const Tensor& self, int64_t dim, bool keepdim) {
+  auto result = [&]() {
+#ifdef BUILD_NAMEDTENSOR
+    NoNamesGuard guard;
+#endif
+    return max_out_impl(max, max_indices, self, dim, keepdim);
+  }();
+#ifdef BUILD_NAMEDTENSOR
+  namedinference::propagate_names_for_reduction(max, self, dim, keepdim);
+  namedinference::propagate_names_for_reduction(max_indices, self, dim, keepdim);
+#endif
+  return result;
 }
 
 std::tuple<Tensor &,Tensor &> _min_out_cpu(Tensor& min, Tensor& min_indices,
@@ -232,8 +247,8 @@
   }
 }
 
-std::tuple<Tensor &,Tensor &> min_out(Tensor& min, Tensor& min_indices,
-                                      const Tensor& self, int64_t dim, bool keepdim) {
+static std::tuple<Tensor &,Tensor &> min_out_impl(Tensor& min, Tensor& min_indices,
+                                                  const Tensor& self, int64_t dim, bool keepdim) {
   TORCH_CHECK(self.type().backend() == Backend::CPU || self.type().backend() == Backend::CUDA,
            "min only supports CPU AND CUDA backend, got: ", toString(self.type().backend()));
   dim = maybe_wrap_dim(dim, self.dim());
@@ -250,6 +265,22 @@
   }
 }
 
+std::tuple<Tensor&,Tensor&> min_out(Tensor& min, Tensor& min_indices,
+                                    const Tensor& self, int64_t dim, bool keepdim) {
+  auto result = [&]() {
+#ifdef BUILD_NAMEDTENSOR
+    NoNamesGuard guard;
+#endif
+    return min_out_impl(min, min_indices, self, dim, keepdim);
+  }();
+#ifdef BUILD_NAMEDTENSOR
+  namedinference::propagate_names_for_reduction(min, self, dim, keepdim);
+  namedinference::propagate_names_for_reduction(min_indices, self, dim, keepdim);
+#endif
+  return result;
+}
+
+
 // argmax and argmin
 
 Tensor argmax(const Tensor& self, c10::optional<int64_t> dim, bool keepdim) {
@@ -268,40 +299,34 @@
 // Named tensor overloads
 
 std::tuple<Tensor, Tensor> min(const Tensor& self, Dimname dim, bool keepdim) {
-  TORCH_CHECK(false, "NYI: min with names");
   return at::min(self, dimname_to_position(self, dim), keepdim);
 }
 std::tuple<Tensor &,Tensor &> min_out(Tensor& min, Tensor& min_indices,
                                       const Tensor& self, Dimname dim, bool keepdim) {
-  TORCH_CHECK(false, "NYI: min with names");
   return at::min_out(min, min_indices, self, dimname_to_position(self, dim), keepdim);
 }
 std::tuple<Tensor, Tensor> max(const Tensor& self, Dimname dim, bool keepdim) {
-  TORCH_CHECK(false, "NYI: max with names");
   return at::max(self, dimname_to_position(self, dim), keepdim);
 }
 std::tuple<Tensor &,Tensor &> max_out(Tensor& max, Tensor& max_indices,
                                       const Tensor& self, Dimname dim, bool keepdim) {
-  TORCH_CHECK(false, "NYI: max with names");
   return at::max_out(max, max_indices, self, dimname_to_position(self, dim), keepdim);
 }
-<<<<<<< HEAD
+Tensor argmax(const Tensor& self, Dimname dim, bool keepdim) {
+  reportNYIDimnameOverload("argmax");
+}
+Tensor argmin(const Tensor& self, Dimname dim, bool keepdim) {
+  reportNYIDimnameOverload("argmin");
+}
+Tensor argsort(const Tensor& self, Dimname dim, bool keepdim) {
+  reportNYIDimnameOverload("argsort");
+}
 std::tuple<Tensor, Tensor> mode(const Tensor& self, Dimname dim, bool keepdim) {
   return at::mode(self, dimname_to_position(self, dim), keepdim);
 }
 std::tuple<Tensor &,Tensor &> mode_out(Tensor& values, Tensor& indices,
                                        const Tensor& self, Dimname dim, bool keepdim) {
   return at::mode_out(values, indices, self, dimname_to_position(self, dim), keepdim);
-=======
-Tensor argmax(const Tensor& self, Dimname dim, bool keepdim) {
-  reportNYIDimnameOverload("argmax");
-}
-Tensor argmin(const Tensor& self, Dimname dim, bool keepdim) {
-  reportNYIDimnameOverload("argmin");
-}
-Tensor argsort(const Tensor& self, Dimname dim, bool keepdim) {
-  reportNYIDimnameOverload("argsort");
->>>>>>> 0cbf242e
 }
 #endif
 
