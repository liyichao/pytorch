--- conflicted
+++ resolved
@@ -458,11 +458,8 @@
       ${TORCH_SRC_DIR}/csrc/distributed/rpc/script_call.cpp
       ${TORCH_SRC_DIR}/csrc/distributed/rpc/script_ret.cpp
       ${TORCH_SRC_DIR}/csrc/jit/export.cpp
-<<<<<<< HEAD
+      ${TORCH_SRC_DIR}/csrc/jit/import_legacy.cpp
       ${TORCH_SRC_DIR}/csrc/jit/netdef_converter.cpp
-=======
-      ${TORCH_SRC_DIR}/csrc/jit/import_legacy.cpp
->>>>>>> 3cf79efa
     )
     if (NOT WIN32)
       list(APPEND TORCH_SRCS
